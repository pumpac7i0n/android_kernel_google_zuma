/* SPDX-License-Identifier: GPL-2.0 */
#ifndef _LINUX_IRQ_WORK_H
#define _LINUX_IRQ_WORK_H

#include <linux/smp_types.h>

/*
 * An entry can be in one of four states:
 *
 * free	     NULL, 0 -> {claimed}       : free to be used
 * claimed   NULL, 3 -> {pending}       : claimed to be enqueued
 * pending   next, 3 -> {busy}          : queued, pending callback
 * busy      NULL, 2 -> {free, claimed} : callback in progress, can be claimed
 */

<<<<<<< HEAD
/* flags share CSD_FLAG_ space */

#define IRQ_WORK_PENDING	BIT(0)
#define IRQ_WORK_BUSY		BIT(1)

/* Doesn't want IPI, wait for tick: */
#define IRQ_WORK_LAZY		BIT(2)
/* Run hard IRQ context, even on RT */
#define IRQ_WORK_HARD_IRQ	BIT(3)

#define IRQ_WORK_CLAIMED	(IRQ_WORK_PENDING | IRQ_WORK_BUSY)

/*
 * structure shares layout with single_call_data_t.
 */
struct irq_work {
	struct llist_node llnode;
	atomic_t flags;
=======
struct irq_work {
	union {
		struct __call_single_node node;
		struct {
			struct llist_node llnode;
			atomic_t flags;
		};
	};
>>>>>>> 84569f32
	void (*func)(struct irq_work *);
};

static inline
void init_irq_work(struct irq_work *work, void (*func)(struct irq_work *))
{
	atomic_set(&work->flags, 0);
	work->func = func;
}

#define DEFINE_IRQ_WORK(name, _f) struct irq_work name = {	\
		.flags = ATOMIC_INIT(0),			\
		.func  = (_f)					\
}


bool irq_work_queue(struct irq_work *work);
bool irq_work_queue_on(struct irq_work *work, int cpu);

void irq_work_tick(void);
void irq_work_sync(struct irq_work *work);

#ifdef CONFIG_IRQ_WORK
#include <asm/irq_work.h>

void irq_work_run(void);
bool irq_work_needs_cpu(void);
void irq_work_single(void *arg);
#else
static inline bool irq_work_needs_cpu(void) { return false; }
static inline void irq_work_run(void) { }
static inline void irq_work_single(void *arg) { }
#endif

#endif /* _LINUX_IRQ_WORK_H */<|MERGE_RESOLUTION|>--- conflicted
+++ resolved
@@ -13,26 +13,6 @@
  * busy      NULL, 2 -> {free, claimed} : callback in progress, can be claimed
  */
 
-<<<<<<< HEAD
-/* flags share CSD_FLAG_ space */
-
-#define IRQ_WORK_PENDING	BIT(0)
-#define IRQ_WORK_BUSY		BIT(1)
-
-/* Doesn't want IPI, wait for tick: */
-#define IRQ_WORK_LAZY		BIT(2)
-/* Run hard IRQ context, even on RT */
-#define IRQ_WORK_HARD_IRQ	BIT(3)
-
-#define IRQ_WORK_CLAIMED	(IRQ_WORK_PENDING | IRQ_WORK_BUSY)
-
-/*
- * structure shares layout with single_call_data_t.
- */
-struct irq_work {
-	struct llist_node llnode;
-	atomic_t flags;
-=======
 struct irq_work {
 	union {
 		struct __call_single_node node;
@@ -41,7 +21,6 @@
 			atomic_t flags;
 		};
 	};
->>>>>>> 84569f32
 	void (*func)(struct irq_work *);
 };
 
