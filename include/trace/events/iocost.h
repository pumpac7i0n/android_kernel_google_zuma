--- conflicted
+++ resolved
@@ -161,8 +161,6 @@
 		__entry->busy_level,
 		__entry->read_missed_ppm, __entry->write_missed_ppm,
 		__entry->rq_wait_pct, __entry->nr_lagging, __entry->nr_shortages
-<<<<<<< HEAD
-=======
 	)
 );
 
@@ -204,7 +202,6 @@
 		__entry->now, __entry->vnow, __entry->usage_pct,
 		__entry->old_debt, __entry->new_debt,
 		__entry->old_delay, __entry->new_delay
->>>>>>> 3ad11d7a
 	)
 );
 
