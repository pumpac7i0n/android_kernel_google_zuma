/* SPDX-License-Identifier: GPL-2.0 */
/*
 *    Copyright IBM Corp. 1999, 2012
 *    Author(s): Hartmut Penner <hp@de.ibm.com>,
 *		 Martin Schwidefsky <schwidefsky@de.ibm.com>,
 *		 Denis Joseph Barrow,
 */

#ifndef _ASM_S390_LOWCORE_H
#define _ASM_S390_LOWCORE_H

#include <linux/types.h>
#include <asm/ptrace.h>
#include <asm/cpu.h>
#include <asm/types.h>

#define LC_ORDER 1
#define LC_PAGES 2

struct lowcore {
	__u8	pad_0x0000[0x0014-0x0000];	/* 0x0000 */
	__u32	ipl_parmblock_ptr;		/* 0x0014 */
	__u8	pad_0x0018[0x0080-0x0018];	/* 0x0018 */
	__u32	ext_params;			/* 0x0080 */
	__u16	ext_cpu_addr;			/* 0x0084 */
	__u16	ext_int_code;			/* 0x0086 */
	__u16	svc_ilc;			/* 0x0088 */
	__u16	svc_code;			/* 0x008a */
	__u16	pgm_ilc;			/* 0x008c */
	__u16	pgm_code;			/* 0x008e */
	__u32	data_exc_code;			/* 0x0090 */
	__u16	mon_class_num;			/* 0x0094 */
	__u8	per_code;			/* 0x0096 */
	__u8	per_atmid;			/* 0x0097 */
	__u64	per_address;			/* 0x0098 */
	__u8	exc_access_id;			/* 0x00a0 */
	__u8	per_access_id;			/* 0x00a1 */
	__u8	op_access_id;			/* 0x00a2 */
	__u8	ar_mode_id;			/* 0x00a3 */
	__u8	pad_0x00a4[0x00a8-0x00a4];	/* 0x00a4 */
	__u64	trans_exc_code;			/* 0x00a8 */
	__u64	monitor_code;			/* 0x00b0 */
	__u16	subchannel_id;			/* 0x00b8 */
	__u16	subchannel_nr;			/* 0x00ba */
	__u32	io_int_parm;			/* 0x00bc */
	__u32	io_int_word;			/* 0x00c0 */
	__u8	pad_0x00c4[0x00c8-0x00c4];	/* 0x00c4 */
	__u32	stfl_fac_list;			/* 0x00c8 */
	__u8	pad_0x00cc[0x00e8-0x00cc];	/* 0x00cc */
	__u64	mcck_interruption_code;		/* 0x00e8 */
	__u8	pad_0x00f0[0x00f4-0x00f0];	/* 0x00f0 */
	__u32	external_damage_code;		/* 0x00f4 */
	__u64	failing_storage_address;	/* 0x00f8 */
	__u8	pad_0x0100[0x0110-0x0100];	/* 0x0100 */
	__u64	breaking_event_addr;		/* 0x0110 */
	__u8	pad_0x0118[0x0120-0x0118];	/* 0x0118 */
	psw_t	restart_old_psw;		/* 0x0120 */
	psw_t	external_old_psw;		/* 0x0130 */
	psw_t	svc_old_psw;			/* 0x0140 */
	psw_t	program_old_psw;		/* 0x0150 */
	psw_t	mcck_old_psw;			/* 0x0160 */
	psw_t	io_old_psw;			/* 0x0170 */
	__u8	pad_0x0180[0x01a0-0x0180];	/* 0x0180 */
	psw_t	restart_psw;			/* 0x01a0 */
	psw_t	external_new_psw;		/* 0x01b0 */
	psw_t	svc_new_psw;			/* 0x01c0 */
	psw_t	program_new_psw;		/* 0x01d0 */
	psw_t	mcck_new_psw;			/* 0x01e0 */
	psw_t	io_new_psw;			/* 0x01f0 */

	/* Save areas. */
	__u64	save_area_sync[8];		/* 0x0200 */
	__u64	save_area_async[8];		/* 0x0240 */
	__u64	save_area_restart[1];		/* 0x0280 */

	/* CPU flags. */
	__u64	cpu_flags;			/* 0x0288 */

	/* Return psws. */
	psw_t	return_psw;			/* 0x0290 */
	psw_t	return_mcck_psw;		/* 0x02a0 */

	/* CPU accounting and timing values. */
	__u64	sync_enter_timer;		/* 0x02b0 */
	__u64	async_enter_timer;		/* 0x02b8 */
	__u64	mcck_enter_timer;		/* 0x02c0 */
	__u64	exit_timer;			/* 0x02c8 */
	__u64	user_timer;			/* 0x02d0 */
	__u64	guest_timer;			/* 0x02d8 */
	__u64	system_timer;			/* 0x02e0 */
	__u64	hardirq_timer;			/* 0x02e8 */
	__u64	softirq_timer;			/* 0x02f0 */
	__u64	steal_timer;			/* 0x02f8 */
	__u64	avg_steal_timer;		/* 0x0300 */
	__u64	last_update_timer;		/* 0x0308 */
	__u64	last_update_clock;		/* 0x0310 */
	__u64	int_clock;			/* 0x0318*/
	__u64	mcck_clock;			/* 0x0320 */
	__u64	clock_comparator;		/* 0x0328 */
	__u64	boot_clock[2];			/* 0x0330 */

	/* Current process. */
	__u64	current_task;			/* 0x0340 */
	__u64	kernel_stack;			/* 0x0348 */

	/* Interrupt, DAT-off and restartstack. */
	__u64	async_stack;			/* 0x0350 */
	__u64	nodat_stack;			/* 0x0358 */
	__u64	restart_stack;			/* 0x0360 */

	/* Restart function and parameter. */
	__u64	restart_fn;			/* 0x0368 */
	__u64	restart_data;			/* 0x0370 */
	__u64	restart_source;			/* 0x0378 */

	/* Address space pointer. */
	__u64	kernel_asce;			/* 0x0380 */
	__u64	user_asce;			/* 0x0388 */
	__u64	vdso_asce;			/* 0x0390 */

	/*
	 * The lpp and current_pid fields form a
	 * 64-bit value that is set as program
	 * parameter with the LPP instruction.
	 */
	__u32	lpp;				/* 0x0398 */
	__u32	current_pid;			/* 0x039c */

	/* SMP info area */
	__u32	cpu_nr;				/* 0x03a0 */
	__u32	softirq_pending;		/* 0x03a4 */
<<<<<<< HEAD
	__u32	preempt_count;			/* 0x03a8 */
=======
	__s32	preempt_count;			/* 0x03a8 */
>>>>>>> 0ecfebd2
	__u32	spinlock_lockval;		/* 0x03ac */
	__u32	spinlock_index;			/* 0x03b0 */
	__u32	fpu_flags;			/* 0x03b4 */
	__u64	percpu_offset;			/* 0x03b8 */
	__u64	vdso_per_cpu_data;		/* 0x03c0 */
	__u64	machine_flags;			/* 0x03c8 */
	__u64	gmap;				/* 0x03d0 */
	__u8	pad_0x03d8[0x0400-0x03d8];	/* 0x03d8 */

	/* br %r1 trampoline */
	__u16	br_r1_trampoline;		/* 0x0400 */
	__u8	pad_0x0402[0x0e00-0x0402];	/* 0x0402 */

	/*
	 * 0xe00 contains the address of the IPL Parameter Information
	 * block. Dump tools need IPIB for IPL after dump.
	 * Note: do not change the position of any fields in 0x0e00-0x0f00
	 */
	__u64	ipib;				/* 0x0e00 */
	__u32	ipib_checksum;			/* 0x0e08 */
	__u64	vmcore_info;			/* 0x0e0c */
	__u8	pad_0x0e14[0x0e18-0x0e14];	/* 0x0e14 */
	__u64	os_info;			/* 0x0e18 */
	__u8	pad_0x0e20[0x0f00-0x0e20];	/* 0x0e20 */

	/* Extended facility list */
	__u64	stfle_fac_list[16];		/* 0x0f00 */
	__u64	alt_stfle_fac_list[16];		/* 0x0f80 */
	__u8	pad_0x1000[0x11b0-0x1000];	/* 0x1000 */

	/* Pointer to the machine check extended save area */
	__u64	mcesad;				/* 0x11b0 */

	/* 64 bit extparam used for pfault/diag 250: defined by architecture */
	__u64	ext_params2;			/* 0x11B8 */
	__u8	pad_0x11c0[0x1200-0x11C0];	/* 0x11C0 */

	/* CPU register save area: defined by architecture */
	__u64	floating_pt_save_area[16];	/* 0x1200 */
	__u64	gpregs_save_area[16];		/* 0x1280 */
	psw_t	psw_save_area;			/* 0x1300 */
	__u8	pad_0x1310[0x1318-0x1310];	/* 0x1310 */
	__u32	prefixreg_save_area;		/* 0x1318 */
	__u32	fpt_creg_save_area;		/* 0x131c */
	__u8	pad_0x1320[0x1324-0x1320];	/* 0x1320 */
	__u32	tod_progreg_save_area;		/* 0x1324 */
	__u32	cpu_timer_save_area[2];		/* 0x1328 */
	__u32	clock_comp_save_area[2];	/* 0x1330 */
	__u8	pad_0x1338[0x1340-0x1338];	/* 0x1338 */
	__u32	access_regs_save_area[16];	/* 0x1340 */
	__u64	cregs_save_area[16];		/* 0x1380 */
	__u8	pad_0x1400[0x1800-0x1400];	/* 0x1400 */

	/* Transaction abort diagnostic block */
	__u8	pgm_tdb[256];			/* 0x1800 */
	__u8	pad_0x1900[0x2000-0x1900];	/* 0x1900 */
} __packed __aligned(8192);

#define S390_lowcore (*((struct lowcore *) 0))

extern struct lowcore *lowcore_ptr[];

static inline void set_prefix(__u32 address)
{
	asm volatile("spx %0" : : "Q" (address) : "memory");
}

static inline __u32 store_prefix(void)
{
	__u32 address;

	asm volatile("stpx %0" : "=Q" (address));
	return address;
}

#endif /* _ASM_S390_LOWCORE_H */<|MERGE_RESOLUTION|>--- conflicted
+++ resolved
@@ -129,11 +129,7 @@
 	/* SMP info area */
 	__u32	cpu_nr;				/* 0x03a0 */
 	__u32	softirq_pending;		/* 0x03a4 */
-<<<<<<< HEAD
-	__u32	preempt_count;			/* 0x03a8 */
-=======
 	__s32	preempt_count;			/* 0x03a8 */
->>>>>>> 0ecfebd2
 	__u32	spinlock_lockval;		/* 0x03ac */
 	__u32	spinlock_index;			/* 0x03b0 */
 	__u32	fpu_flags;			/* 0x03b4 */
