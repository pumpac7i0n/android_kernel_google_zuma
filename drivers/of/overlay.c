// SPDX-License-Identifier: GPL-2.0
/*
 * Functions for working with device tree overlays
 *
 * Copyright (C) 2012 Pantelis Antoniou <panto@antoniou-consulting.com>
 * Copyright (C) 2012 Texas Instruments Inc.
 */

#define pr_fmt(fmt)	"OF: overlay: " fmt

#include <linux/kernel.h>
#include <linux/module.h>
#include <linux/of.h>
#include <linux/of_device.h>
#include <linux/of_fdt.h>
#include <linux/string.h>
#include <linux/ctype.h>
#include <linux/errno.h>
#include <linux/slab.h>
#include <linux/libfdt.h>
#include <linux/err.h>
#include <linux/idr.h>

#include "of_private.h"

/**
 * struct target - info about current target node as recursing through overlay
 * @np:			node where current level of overlay will be applied
 * @in_livetree:	@np is a node in the live devicetree
 *
 * Used in the algorithm to create the portion of a changeset that describes
 * an overlay fragment, which is a devicetree subtree.  Initially @np is a node
 * in the live devicetree where the overlay subtree is targeted to be grafted
 * into.  When recursing to the next level of the overlay subtree, the target
 * also recurses to the next level of the live devicetree, as long as overlay
 * subtree node also exists in the live devicetree.  When a node in the overlay
 * subtree does not exist at the same level in the live devicetree, target->np
 * points to a newly allocated node, and all subsequent targets in the subtree
 * will be newly allocated nodes.
 */
struct target {
	struct device_node *np;
	bool in_livetree;
};

/**
 * struct fragment - info about fragment nodes in overlay expanded device tree
 * @overlay:	pointer to the __overlay__ node
 * @target:	target of the overlay operation
 */
struct fragment {
	struct device_node *overlay;
	struct device_node *target;
};

/**
 * struct overlay_changeset
 * @id:			changeset identifier
 * @ovcs_list:		list on which we are located
 * @new_fdt:		Memory allocated to hold unflattened aligned FDT
 * @overlay_mem:	the memory chunk that contains @overlay_root
 * @overlay_root:	expanded device tree that contains the fragment nodes
 * @notify_state:	most recent notify action used on overlay
 * @count:		count of fragment structures
 * @fragments:		fragment nodes in the overlay expanded device tree
 * @symbols_fragment:	last element of @fragments[] is the  __symbols__ node
 * @cset:		changeset to apply fragments to live device tree
 */
struct overlay_changeset {
	int id;
	struct list_head ovcs_list;
	const void *new_fdt;
	const void *overlay_mem;
	struct device_node *overlay_root;
	enum of_overlay_notify_action notify_state;
	int count;
	struct fragment *fragments;
	bool symbols_fragment;
	struct of_changeset cset;
};

/* flags are sticky - once set, do not reset */
static int devicetree_state_flags;
#define DTSF_APPLY_FAIL		0x01
#define DTSF_REVERT_FAIL	0x02

/*
 * If a changeset apply or revert encounters an error, an attempt will
 * be made to undo partial changes, but may fail.  If the undo fails
 * we do not know the state of the devicetree.
 */
static int devicetree_corrupt(void)
{
	return devicetree_state_flags &
		(DTSF_APPLY_FAIL | DTSF_REVERT_FAIL);
}

static int build_changeset_next_level(struct overlay_changeset *ovcs,
		struct target *target, const struct device_node *overlay_node);

/*
 * of_resolve_phandles() finds the largest phandle in the live tree.
 * of_overlay_apply() may add a larger phandle to the live tree.
 * Do not allow race between two overlays being applied simultaneously:
 *    mutex_lock(&of_overlay_phandle_mutex)
 *    of_resolve_phandles()
 *    of_overlay_apply()
 *    mutex_unlock(&of_overlay_phandle_mutex)
 */
static DEFINE_MUTEX(of_overlay_phandle_mutex);

void of_overlay_mutex_lock(void)
{
	mutex_lock(&of_overlay_phandle_mutex);
}

void of_overlay_mutex_unlock(void)
{
	mutex_unlock(&of_overlay_phandle_mutex);
}

static LIST_HEAD(ovcs_list);
static DEFINE_IDR(ovcs_idr);

static BLOCKING_NOTIFIER_HEAD(overlay_notify_chain);

/**
 * of_overlay_notifier_register() - Register notifier for overlay operations
 * @nb:		Notifier block to register
 *
 * Register for notification on overlay operations on device tree nodes. The
 * reported actions definied by @of_reconfig_change. The notifier callback
 * furthermore receives a pointer to the affected device tree node.
 *
 * Note that a notifier callback is not supposed to store pointers to a device
 * tree node or its content beyond @OF_OVERLAY_POST_REMOVE corresponding to the
 * respective node it received.
 */
int of_overlay_notifier_register(struct notifier_block *nb)
{
	return blocking_notifier_chain_register(&overlay_notify_chain, nb);
}
EXPORT_SYMBOL_GPL(of_overlay_notifier_register);

/**
 * of_overlay_notifier_unregister() - Unregister notifier for overlay operations
 * @nb:		Notifier block to unregister
 */
int of_overlay_notifier_unregister(struct notifier_block *nb)
{
	return blocking_notifier_chain_unregister(&overlay_notify_chain, nb);
}
EXPORT_SYMBOL_GPL(of_overlay_notifier_unregister);

static int overlay_notify(struct overlay_changeset *ovcs,
		enum of_overlay_notify_action action)
{
	struct of_overlay_notify_data nd;
	int i, ret;

	ovcs->notify_state = action;

	for (i = 0; i < ovcs->count; i++) {
		struct fragment *fragment = &ovcs->fragments[i];

		nd.target = fragment->target;
		nd.overlay = fragment->overlay;

		ret = blocking_notifier_call_chain(&overlay_notify_chain,
						   action, &nd);
		if (notifier_to_errno(ret)) {
			ret = notifier_to_errno(ret);
			pr_err("overlay changeset %s notifier error %d, target: %pOF\n",
			       of_overlay_action_name(action), ret, nd.target);
			return ret;
		}
	}

	return 0;
}

/*
 * The values of properties in the "/__symbols__" node are paths in
 * the ovcs->overlay_root.  When duplicating the properties, the paths
 * need to be adjusted to be the correct path for the live device tree.
 *
 * The paths refer to a node in the subtree of a fragment node's "__overlay__"
 * node, for example "/fragment@0/__overlay__/symbol_path_tail",
 * where symbol_path_tail can be a single node or it may be a multi-node path.
 *
 * The duplicated property value will be modified by replacing the
 * "/fragment_name/__overlay/" portion of the value  with the target
 * path from the fragment node.
 */
static struct property *dup_and_fixup_symbol_prop(
		struct overlay_changeset *ovcs, const struct property *prop)
{
	struct fragment *fragment;
	struct property *new_prop;
	struct device_node *fragment_node;
	struct device_node *overlay_node;
	const char *path;
	const char *path_tail;
	const char *target_path;
	int k;
	int overlay_name_len;
	int path_len;
	int path_tail_len;
	int target_path_len;

	if (!prop->value)
		return NULL;
	if (strnlen(prop->value, prop->length) >= prop->length)
		return NULL;
	path = prop->value;
	path_len = strlen(path);

	if (path_len < 1)
		return NULL;
	fragment_node = __of_find_node_by_path(ovcs->overlay_root, path + 1);
	overlay_node = __of_find_node_by_path(fragment_node, "__overlay__/");
	of_node_put(fragment_node);
	of_node_put(overlay_node);

	for (k = 0; k < ovcs->count; k++) {
		fragment = &ovcs->fragments[k];
		if (fragment->overlay == overlay_node)
			break;
	}
	if (k >= ovcs->count)
		return NULL;

	overlay_name_len = snprintf(NULL, 0, "%pOF", fragment->overlay);

	if (overlay_name_len > path_len)
		return NULL;
	path_tail = path + overlay_name_len;
	path_tail_len = strlen(path_tail);

	target_path = kasprintf(GFP_KERNEL, "%pOF", fragment->target);
	if (!target_path)
		return NULL;
	target_path_len = strlen(target_path);

	new_prop = kzalloc(sizeof(*new_prop), GFP_KERNEL);
	if (!new_prop)
		goto err_free_target_path;

	new_prop->name = kstrdup(prop->name, GFP_KERNEL);
	new_prop->length = target_path_len + path_tail_len + 1;
	new_prop->value = kzalloc(new_prop->length, GFP_KERNEL);
	if (!new_prop->name || !new_prop->value)
		goto err_free_new_prop;

	strcpy(new_prop->value, target_path);
	strcpy(new_prop->value + target_path_len, path_tail);

	of_property_set_flag(new_prop, OF_DYNAMIC);

	kfree(target_path);

	return new_prop;

err_free_new_prop:
	kfree(new_prop->name);
	kfree(new_prop->value);
	kfree(new_prop);
err_free_target_path:
	kfree(target_path);

	return NULL;
}

/**
 * add_changeset_property() - add @overlay_prop to overlay changeset
 * @ovcs:		overlay changeset
 * @target:		where @overlay_prop will be placed
 * @overlay_prop:	property to add or update, from overlay tree
 * @is_symbols_prop:	1 if @overlay_prop is from node "/__symbols__"
 *
 * If @overlay_prop does not already exist in live devicetree, add changeset
 * entry to add @overlay_prop in @target, else add changeset entry to update
 * value of @overlay_prop.
 *
 * @target may be either in the live devicetree or in a new subtree that
 * is contained in the changeset.
 *
 * Some special properties are not added or updated (no error returned):
 * "name", "phandle", "linux,phandle".
 *
 * Properties "#address-cells" and "#size-cells" are not updated if they
 * are already in the live tree, but if present in the live tree, the values
 * in the overlay must match the values in the live tree.
 *
 * Update of property in symbols node is not allowed.
 *
 * Return: 0 on success, -ENOMEM if memory allocation failure, or -EINVAL if
 * invalid @overlay.
 */
static int add_changeset_property(struct overlay_changeset *ovcs,
		struct target *target, struct property *overlay_prop,
		bool is_symbols_prop)
{
	struct property *new_prop = NULL, *prop;
	int ret = 0;

	if (target->in_livetree)
		if (!of_prop_cmp(overlay_prop->name, "name") ||
		    !of_prop_cmp(overlay_prop->name, "phandle") ||
		    !of_prop_cmp(overlay_prop->name, "linux,phandle"))
			return 0;

	if (target->in_livetree)
		prop = of_find_property(target->np, overlay_prop->name, NULL);
	else
		prop = NULL;

	if (prop) {
		if (!of_prop_cmp(prop->name, "#address-cells")) {
			if (!of_prop_val_eq(prop, overlay_prop)) {
				pr_err("ERROR: changing value of #address-cells is not allowed in %pOF\n",
				       target->np);
				ret = -EINVAL;
			}
			return ret;

		} else if (!of_prop_cmp(prop->name, "#size-cells")) {
			if (!of_prop_val_eq(prop, overlay_prop)) {
				pr_err("ERROR: changing value of #size-cells is not allowed in %pOF\n",
				       target->np);
				ret = -EINVAL;
			}
			return ret;
		}
	}

	if (is_symbols_prop) {
		if (prop)
			return -EINVAL;
		new_prop = dup_and_fixup_symbol_prop(ovcs, overlay_prop);
	} else {
		new_prop = __of_prop_dup(overlay_prop, GFP_KERNEL);
	}

	if (!new_prop)
		return -ENOMEM;

	if (!prop) {
		if (!target->in_livetree) {
			new_prop->next = target->np->deadprops;
			target->np->deadprops = new_prop;
		}
		ret = of_changeset_add_property(&ovcs->cset, target->np,
						new_prop);
	} else {
		ret = of_changeset_update_property(&ovcs->cset, target->np,
						   new_prop);
	}

	if (!of_node_check_flag(target->np, OF_OVERLAY))
		pr_err("WARNING: memory leak will occur if overlay removed, property: %pOF/%s\n",
		       target->np, new_prop->name);

	if (ret) {
		kfree(new_prop->name);
		kfree(new_prop->value);
		kfree(new_prop);
	}
	return ret;
}

/**
 * add_changeset_node() - add @node (and children) to overlay changeset
 * @ovcs:	overlay changeset
 * @target:	where @node will be placed in live tree or changeset
 * @node:	node from within overlay device tree fragment
 *
 * If @node does not already exist in @target, add changeset entry
 * to add @node in @target.
 *
 * If @node already exists in @target, and the existing node has
 * a phandle, the overlay node is not allowed to have a phandle.
 *
 * If @node has child nodes, add the children recursively via
 * build_changeset_next_level().
 *
 * NOTE_1: A live devicetree created from a flattened device tree (FDT) will
 *       not contain the full path in node->full_name.  Thus an overlay
 *       created from an FDT also will not contain the full path in
 *       node->full_name.  However, a live devicetree created from Open
 *       Firmware may have the full path in node->full_name.
 *
 *       add_changeset_node() follows the FDT convention and does not include
 *       the full path in node->full_name.  Even though it expects the overlay
 *       to not contain the full path, it uses kbasename() to remove the
 *       full path should it exist.  It also uses kbasename() in comparisons
 *       to nodes in the live devicetree so that it can apply an overlay to
 *       a live devicetree created from Open Firmware.
 *
 * NOTE_2: Multiple mods of created nodes not supported.
 *
 * Return: 0 on success, -ENOMEM if memory allocation failure, or -EINVAL if
 * invalid @overlay.
 */
static int add_changeset_node(struct overlay_changeset *ovcs,
		struct target *target, struct device_node *node)
{
	const char *node_kbasename;
	const __be32 *phandle;
	struct device_node *tchild;
	struct target target_child;
	int ret = 0, size;

	node_kbasename = kbasename(node->full_name);

	for_each_child_of_node(target->np, tchild)
		if (!of_node_cmp(node_kbasename, kbasename(tchild->full_name)))
			break;

	if (!tchild) {
		tchild = __of_node_dup(NULL, node_kbasename);
		if (!tchild)
			return -ENOMEM;

		tchild->parent = target->np;
		tchild->name = __of_get_property(node, "name", NULL);

		if (!tchild->name)
			tchild->name = "<NULL>";

		/* ignore obsolete "linux,phandle" */
		phandle = __of_get_property(node, "phandle", &size);
		if (phandle && (size == 4))
			tchild->phandle = be32_to_cpup(phandle);

		of_node_set_flag(tchild, OF_OVERLAY);

		ret = of_changeset_attach_node(&ovcs->cset, tchild);
		if (ret)
			return ret;

		target_child.np = tchild;
		target_child.in_livetree = false;

		ret = build_changeset_next_level(ovcs, &target_child, node);
		of_node_put(tchild);
		return ret;
	}

	if (node->phandle && tchild->phandle) {
		ret = -EINVAL;
	} else {
		target_child.np = tchild;
		target_child.in_livetree = target->in_livetree;
		ret = build_changeset_next_level(ovcs, &target_child, node);
	}
	of_node_put(tchild);

	return ret;
}

/**
 * build_changeset_next_level() - add level of overlay changeset
 * @ovcs:		overlay changeset
 * @target:		where to place @overlay_node in live tree
 * @overlay_node:	node from within an overlay device tree fragment
 *
 * Add the properties (if any) and nodes (if any) from @overlay_node to the
 * @ovcs->cset changeset.  If an added node has child nodes, they will
 * be added recursively.
 *
 * Do not allow symbols node to have any children.
 *
 * Return: 0 on success, -ENOMEM if memory allocation failure, or -EINVAL if
 * invalid @overlay_node.
 */
static int build_changeset_next_level(struct overlay_changeset *ovcs,
		struct target *target, const struct device_node *overlay_node)
{
	struct device_node *child;
	struct property *prop;
	int ret;

	for_each_property_of_node(overlay_node, prop) {
		ret = add_changeset_property(ovcs, target, prop, 0);
		if (ret) {
			pr_debug("Failed to apply prop @%pOF/%s, err=%d\n",
				 target->np, prop->name, ret);
			return ret;
		}
	}

	for_each_child_of_node(overlay_node, child) {
		ret = add_changeset_node(ovcs, target, child);
		if (ret) {
			pr_debug("Failed to apply node @%pOF/%pOFn, err=%d\n",
				 target->np, child, ret);
			of_node_put(child);
			return ret;
		}
	}

	return 0;
}

/*
 * Add the properties from __overlay__ node to the @ovcs->cset changeset.
 */
static int build_changeset_symbols_node(struct overlay_changeset *ovcs,
		struct target *target,
		const struct device_node *overlay_symbols_node)
{
	struct property *prop;
	int ret;

	for_each_property_of_node(overlay_symbols_node, prop) {
		ret = add_changeset_property(ovcs, target, prop, 1);
		if (ret) {
			pr_debug("Failed to apply symbols prop @%pOF/%s, err=%d\n",
				 target->np, prop->name, ret);
			return ret;
		}
	}

	return 0;
}

static int find_dup_cset_node_entry(struct overlay_changeset *ovcs,
		struct of_changeset_entry *ce_1)
{
	struct of_changeset_entry *ce_2;
	char *fn_1, *fn_2;
	int node_path_match;

	if (ce_1->action != OF_RECONFIG_ATTACH_NODE &&
	    ce_1->action != OF_RECONFIG_DETACH_NODE)
		return 0;

	ce_2 = ce_1;
	list_for_each_entry_continue(ce_2, &ovcs->cset.entries, node) {
		if ((ce_2->action != OF_RECONFIG_ATTACH_NODE &&
		     ce_2->action != OF_RECONFIG_DETACH_NODE) ||
		    of_node_cmp(ce_1->np->full_name, ce_2->np->full_name))
			continue;

		fn_1 = kasprintf(GFP_KERNEL, "%pOF", ce_1->np);
		fn_2 = kasprintf(GFP_KERNEL, "%pOF", ce_2->np);
		node_path_match = !fn_1 || !fn_2 || !strcmp(fn_1, fn_2);
		kfree(fn_1);
		kfree(fn_2);
		if (node_path_match) {
			pr_err("ERROR: multiple fragments add and/or delete node %pOF\n",
			       ce_1->np);
			return -EINVAL;
		}
	}

	return 0;
}

static int find_dup_cset_prop(struct overlay_changeset *ovcs,
		struct of_changeset_entry *ce_1)
{
	struct of_changeset_entry *ce_2;
	char *fn_1, *fn_2;
	int node_path_match;

	if (ce_1->action != OF_RECONFIG_ADD_PROPERTY &&
	    ce_1->action != OF_RECONFIG_REMOVE_PROPERTY &&
	    ce_1->action != OF_RECONFIG_UPDATE_PROPERTY)
		return 0;

	ce_2 = ce_1;
	list_for_each_entry_continue(ce_2, &ovcs->cset.entries, node) {
		if ((ce_2->action != OF_RECONFIG_ADD_PROPERTY &&
		     ce_2->action != OF_RECONFIG_REMOVE_PROPERTY &&
		     ce_2->action != OF_RECONFIG_UPDATE_PROPERTY) ||
		    of_node_cmp(ce_1->np->full_name, ce_2->np->full_name))
			continue;

		fn_1 = kasprintf(GFP_KERNEL, "%pOF", ce_1->np);
		fn_2 = kasprintf(GFP_KERNEL, "%pOF", ce_2->np);
		node_path_match = !fn_1 || !fn_2 || !strcmp(fn_1, fn_2);
		kfree(fn_1);
		kfree(fn_2);
		if (node_path_match &&
		    !of_prop_cmp(ce_1->prop->name, ce_2->prop->name)) {
			pr_err("ERROR: multiple fragments add, update, and/or delete property %pOF/%s\n",
			       ce_1->np, ce_1->prop->name);
			return -EINVAL;
		}
	}

	return 0;
}

/**
 * changeset_dup_entry_check() - check for duplicate entries
 * @ovcs:	Overlay changeset
 *
 * Check changeset @ovcs->cset for multiple {add or delete} node entries for
 * the same node or duplicate {add, delete, or update} properties entries
 * for the same property.
 *
 * Return: 0 on success, or -EINVAL if duplicate changeset entry found.
 */
static int changeset_dup_entry_check(struct overlay_changeset *ovcs)
{
	struct of_changeset_entry *ce_1;
	int dup_entry = 0;

	list_for_each_entry(ce_1, &ovcs->cset.entries, node) {
		dup_entry |= find_dup_cset_node_entry(ovcs, ce_1);
		dup_entry |= find_dup_cset_prop(ovcs, ce_1);
	}

	return dup_entry ? -EINVAL : 0;
}

/**
 * build_changeset() - populate overlay changeset in @ovcs from @ovcs->fragments
 * @ovcs:	Overlay changeset
 *
 * Create changeset @ovcs->cset to contain the nodes and properties of the
 * overlay device tree fragments in @ovcs->fragments[].  If an error occurs,
 * any portions of the changeset that were successfully created will remain
 * in @ovcs->cset.
 *
 * Return: 0 on success, -ENOMEM if memory allocation failure, or -EINVAL if
 * invalid overlay in @ovcs->fragments[].
 */
static int build_changeset(struct overlay_changeset *ovcs)
{
	struct fragment *fragment;
	struct target target;
	int fragments_count, i, ret;

	/*
	 * if there is a symbols fragment in ovcs->fragments[i] it is
	 * the final element in the array
	 */
	if (ovcs->symbols_fragment)
		fragments_count = ovcs->count - 1;
	else
		fragments_count = ovcs->count;

	for (i = 0; i < fragments_count; i++) {
		fragment = &ovcs->fragments[i];

		target.np = fragment->target;
		target.in_livetree = true;
		ret = build_changeset_next_level(ovcs, &target,
						 fragment->overlay);
		if (ret) {
			pr_debug("fragment apply failed '%pOF'\n",
				 fragment->target);
			return ret;
		}
	}

	if (ovcs->symbols_fragment) {
		fragment = &ovcs->fragments[ovcs->count - 1];

		target.np = fragment->target;
		target.in_livetree = true;
		ret = build_changeset_symbols_node(ovcs, &target,
						   fragment->overlay);
		if (ret) {
			pr_debug("symbols fragment apply failed '%pOF'\n",
				 fragment->target);
			return ret;
		}
	}

	return changeset_dup_entry_check(ovcs);
}

/*
 * Find the target node using a number of different strategies
 * in order of preference:
 *
 * 1) "target" property containing the phandle of the target
 * 2) "target-path" property containing the path of the target
 */
static struct device_node *find_target(struct device_node *info_node)
{
	struct device_node *node;
	const char *path;
	u32 val;
	int ret;

	ret = of_property_read_u32(info_node, "target", &val);
	if (!ret) {
		node = of_find_node_by_phandle(val);
		if (!node)
			pr_err("find target, node: %pOF, phandle 0x%x not found\n",
			       info_node, val);
		return node;
	}

	ret = of_property_read_string(info_node, "target-path", &path);
	if (!ret) {
		node =  of_find_node_by_path(path);
		if (!node)
			pr_err("find target, node: %pOF, path '%s' not found\n",
			       info_node, path);
		return node;
	}

	pr_err("find target, node: %pOF, no target property\n", info_node);

	return NULL;
}

/**
 * init_overlay_changeset() - initialize overlay changeset from overlay tree
 * @ovcs:		Overlay changeset to build
 *
 * Initialize @ovcs.  Populate @ovcs->fragments with node information from
 * the top level of @overlay_root.  The relevant top level nodes are the
 * fragment nodes and the __symbols__ node.  Any other top level node will
 * be ignored.  Populate other @ovcs fields.
 *
 * Return: 0 on success, -ENOMEM if memory allocation failure, -EINVAL if error
 * detected in @overlay_root.  On error return, the caller of
 * init_overlay_changeset() must call free_overlay_changeset().
 */
static int init_overlay_changeset(struct overlay_changeset *ovcs)
{
	struct device_node *node, *overlay_node;
	struct fragment *fragment;
	struct fragment *fragments;
	int cnt, ret;

	/*
	 * None of the resources allocated by this function will be freed in
	 * the error paths.  Instead the caller of this function is required
	 * to call free_overlay_changeset() (which will free the resources)
	 * if error return.
	 */

	/*
	 * Warn for some issues.  Can not return -EINVAL for these until
	 * of_unittest_apply_overlay() is fixed to pass these checks.
	 */
	if (!of_node_check_flag(ovcs->overlay_root, OF_DYNAMIC))
		pr_debug("%s() ovcs->overlay_root is not dynamic\n", __func__);
<<<<<<< HEAD

	if (!of_node_check_flag(ovcs->overlay_root, OF_DETACHED))
		pr_debug("%s() ovcs->overlay_root is not detached\n", __func__);

	if (!of_node_is_root(ovcs->overlay_root))
		pr_debug("%s() ovcs->overlay_root is not root\n", __func__);
=======
>>>>>>> 575f85f9

	if (!of_node_check_flag(ovcs->overlay_root, OF_DETACHED))
		pr_debug("%s() ovcs->overlay_root is not detached\n", __func__);

<<<<<<< HEAD
=======
	if (!of_node_is_root(ovcs->overlay_root))
		pr_debug("%s() ovcs->overlay_root is not root\n", __func__);

>>>>>>> 575f85f9
	cnt = 0;

	/* fragment nodes */
	for_each_child_of_node(ovcs->overlay_root, node) {
		overlay_node = of_get_child_by_name(node, "__overlay__");
		if (overlay_node) {
			cnt++;
			of_node_put(overlay_node);
		}
	}

	node = of_get_child_by_name(ovcs->overlay_root, "__symbols__");
	if (node) {
		cnt++;
		of_node_put(node);
	}

	fragments = kcalloc(cnt, sizeof(*fragments), GFP_KERNEL);
	if (!fragments) {
		ret = -ENOMEM;
		goto err_out;
	}
	ovcs->fragments = fragments;

	cnt = 0;
	for_each_child_of_node(ovcs->overlay_root, node) {
		overlay_node = of_get_child_by_name(node, "__overlay__");
		if (!overlay_node)
			continue;

		fragment = &fragments[cnt];
		fragment->overlay = overlay_node;
		fragment->target = find_target(node);
		if (!fragment->target) {
			of_node_put(fragment->overlay);
			ret = -EINVAL;
			of_node_put(node);
			goto err_out;
		}

		cnt++;
	}

	/*
	 * if there is a symbols fragment in ovcs->fragments[i] it is
	 * the final element in the array
	 */
	node = of_get_child_by_name(ovcs->overlay_root, "__symbols__");
	if (node) {
		ovcs->symbols_fragment = 1;
		fragment = &fragments[cnt];
		fragment->overlay = node;
		fragment->target = of_find_node_by_path("/__symbols__");

		if (!fragment->target) {
			pr_err("symbols in overlay, but not in live tree\n");
			ret = -EINVAL;
			of_node_put(node);
			goto err_out;
		}

		cnt++;
	}

	if (!cnt) {
		pr_err("no fragments or symbols in overlay\n");
		ret = -EINVAL;
		goto err_out;
	}

	ovcs->count = cnt;

	return 0;

err_out:
	pr_err("%s() failed, ret = %d\n", __func__, ret);

	return ret;
}

static void free_overlay_changeset(struct overlay_changeset *ovcs)
{
	int i;

	if (ovcs->cset.entries.next)
		of_changeset_destroy(&ovcs->cset);

	if (ovcs->id) {
		idr_remove(&ovcs_idr, ovcs->id);
		list_del(&ovcs->ovcs_list);
		ovcs->id = 0;
	}


	for (i = 0; i < ovcs->count; i++) {
		of_node_put(ovcs->fragments[i].target);
		of_node_put(ovcs->fragments[i].overlay);
	}
	kfree(ovcs->fragments);

	/*
	 * There should be no live pointers into ovcs->overlay_mem and
	 * ovcs->new_fdt due to the policy that overlay notifiers are not
	 * allowed to retain pointers into the overlay devicetree other
	 * than during the window from OF_OVERLAY_PRE_APPLY overlay
	 * notifiers until the OF_OVERLAY_POST_REMOVE overlay notifiers.
	 *
	 * A memory leak will occur here if within the window.
	 */

	if (ovcs->notify_state == OF_OVERLAY_INIT ||
	    ovcs->notify_state == OF_OVERLAY_POST_REMOVE) {
		kfree(ovcs->overlay_mem);
		kfree(ovcs->new_fdt);
	}
	kfree(ovcs);
}

/*
 * internal documentation
 *
 * of_overlay_apply() - Create and apply an overlay changeset
 * @ovcs:	overlay changeset
 *
 * Creates and applies an overlay changeset.
 *
 * If an error is returned by an overlay changeset pre-apply notifier
 * then no further overlay changeset pre-apply notifier will be called.
 *
 * If an error is returned by an overlay changeset post-apply notifier
 * then no further overlay changeset post-apply notifier will be called.
 *
 * If more than one notifier returns an error, then the last notifier
 * error to occur is returned.
 *
 * If an error occurred while applying the overlay changeset, then an
 * attempt is made to revert any changes that were made to the
 * device tree.  If there were any errors during the revert attempt
 * then the state of the device tree can not be determined, and any
 * following attempt to apply or remove an overlay changeset will be
 * refused.
 *
 * Returns 0 on success, or a negative error number.  On error return,
 * the caller of of_overlay_apply() must call free_overlay_changeset().
 */

static int of_overlay_apply(struct overlay_changeset *ovcs)
{
	int ret = 0, ret_revert, ret_tmp;

	if (devicetree_corrupt()) {
		pr_err("devicetree state suspect, refuse to apply overlay\n");
		ret = -EBUSY;
		goto out;
	}

	ret = of_resolve_phandles(ovcs->overlay_root);
	if (ret)
		goto out;

	ret = init_overlay_changeset(ovcs);
	if (ret)
		goto out;

	ret = overlay_notify(ovcs, OF_OVERLAY_PRE_APPLY);
	if (ret)
		goto out;

	ret = build_changeset(ovcs);
	if (ret)
		goto out;

	ret_revert = 0;
	ret = __of_changeset_apply_entries(&ovcs->cset, &ret_revert);
	if (ret) {
		if (ret_revert) {
			pr_debug("overlay changeset revert error %d\n",
				 ret_revert);
			devicetree_state_flags |= DTSF_APPLY_FAIL;
		}
		goto out;
	}

	ret = __of_changeset_apply_notify(&ovcs->cset);
	if (ret)
		pr_err("overlay apply changeset entry notify error %d\n", ret);
	/* notify failure is not fatal, continue */

	ret_tmp = overlay_notify(ovcs, OF_OVERLAY_POST_APPLY);
	if (ret_tmp)
		if (!ret)
			ret = ret_tmp;

out:
	pr_debug("%s() err=%d\n", __func__, ret);

	return ret;
}

int of_overlay_fdt_apply(const void *overlay_fdt, u32 overlay_fdt_size,
			 int *ret_ovcs_id)
{
	void *new_fdt;
	void *new_fdt_align;
	void *overlay_mem;
	int ret;
	u32 size;
	struct overlay_changeset *ovcs;

	*ret_ovcs_id = 0;

	if (overlay_fdt_size < sizeof(struct fdt_header) ||
	    fdt_check_header(overlay_fdt)) {
		pr_err("Invalid overlay_fdt header\n");
		return -EINVAL;
	}

	size = fdt_totalsize(overlay_fdt);
	if (overlay_fdt_size < size)
		return -EINVAL;

	ovcs = kzalloc(sizeof(*ovcs), GFP_KERNEL);
	if (!ovcs)
		return -ENOMEM;

	of_overlay_mutex_lock();
	mutex_lock(&of_mutex);

	/*
	 * ovcs->notify_state must be set to OF_OVERLAY_INIT before allocating
	 * ovcs resources, implicitly set by kzalloc() of ovcs
	 */

	ovcs->id = idr_alloc(&ovcs_idr, ovcs, 1, 0, GFP_KERNEL);
	if (ovcs->id <= 0) {
		ret = ovcs->id;
		goto err_free_ovcs;
	}

	INIT_LIST_HEAD(&ovcs->ovcs_list);
	list_add_tail(&ovcs->ovcs_list, &ovcs_list);
<<<<<<< HEAD
=======
	of_changeset_init(&ovcs->cset);
>>>>>>> 575f85f9

	/*
	 * Must create permanent copy of FDT because of_fdt_unflatten_tree()
	 * will create pointers to the passed in FDT in the unflattened tree.
	 */
	new_fdt = kmalloc(size + FDT_ALIGN_SIZE, GFP_KERNEL);
	if (!new_fdt) {
		ret = -ENOMEM;
		goto err_free_ovcs;
	}
	ovcs->new_fdt = new_fdt;

	new_fdt_align = PTR_ALIGN(new_fdt, FDT_ALIGN_SIZE);
	memcpy(new_fdt_align, overlay_fdt, size);

	overlay_mem = of_fdt_unflatten_tree(new_fdt_align, NULL,
					    &ovcs->overlay_root);
	if (!overlay_mem) {
		pr_err("unable to unflatten overlay_fdt\n");
		ret = -EINVAL;
		goto err_free_ovcs;
	}
	ovcs->overlay_mem = overlay_mem;

	ret = of_overlay_apply(ovcs);
	if (ret < 0)
		goto err_free_ovcs;

	mutex_unlock(&of_mutex);
	of_overlay_mutex_unlock();

	*ret_ovcs_id = ovcs->id;

	return 0;

err_free_ovcs:
	free_overlay_changeset(ovcs);

	mutex_unlock(&of_mutex);
	of_overlay_mutex_unlock();

	return ret;
}
EXPORT_SYMBOL_GPL(of_overlay_fdt_apply);

/*
 * Find @np in @tree.
 *
 * Returns 1 if @np is @tree or is contained in @tree, else 0
 */
static int find_node(struct device_node *tree, struct device_node *np)
{
	struct device_node *child;

	if (tree == np)
		return 1;

	for_each_child_of_node(tree, child) {
		if (find_node(child, np)) {
			of_node_put(child);
			return 1;
		}
	}

	return 0;
}

/*
 * Is @remove_ce_node a child of, a parent of, or the same as any
 * node in an overlay changeset more topmost than @remove_ovcs?
 *
 * Returns 1 if found, else 0
 */
static int node_overlaps_later_cs(struct overlay_changeset *remove_ovcs,
		struct device_node *remove_ce_node)
{
	struct overlay_changeset *ovcs;
	struct of_changeset_entry *ce;

	list_for_each_entry_reverse(ovcs, &ovcs_list, ovcs_list) {
		if (ovcs == remove_ovcs)
			break;

		list_for_each_entry(ce, &ovcs->cset.entries, node) {
			if (find_node(ce->np, remove_ce_node)) {
				pr_err("%s: #%d overlaps with #%d @%pOF\n",
					__func__, remove_ovcs->id, ovcs->id,
					remove_ce_node);
				return 1;
			}
			if (find_node(remove_ce_node, ce->np)) {
				pr_err("%s: #%d overlaps with #%d @%pOF\n",
					__func__, remove_ovcs->id, ovcs->id,
					remove_ce_node);
				return 1;
			}
		}
	}

	return 0;
}

/*
 * We can safely remove the overlay only if it's the top-most one.
 * Newly applied overlays are inserted at the tail of the overlay list,
 * so a top most overlay is the one that is closest to the tail.
 *
 * The topmost check is done by exploiting this property. For each
 * affected device node in the log list we check if this overlay is
 * the one closest to the tail. If another overlay has affected this
 * device node and is closest to the tail, then removal is not permited.
 */
static int overlay_removal_is_ok(struct overlay_changeset *remove_ovcs)
{
	struct of_changeset_entry *remove_ce;

	list_for_each_entry(remove_ce, &remove_ovcs->cset.entries, node) {
		if (node_overlaps_later_cs(remove_ovcs, remove_ce->np)) {
			pr_err("overlay #%d is not topmost\n", remove_ovcs->id);
			return 0;
		}
	}

	return 1;
}

/**
 * of_overlay_remove() - Revert and free an overlay changeset
 * @ovcs_id:	Pointer to overlay changeset id
 *
 * Removes an overlay if it is permissible.  @ovcs_id was previously returned
 * by of_overlay_fdt_apply().
 *
 * If an error occurred while attempting to revert the overlay changeset,
 * then an attempt is made to re-apply any changeset entry that was
 * reverted.  If an error occurs on re-apply then the state of the device
 * tree can not be determined, and any following attempt to apply or remove
 * an overlay changeset will be refused.
 *
 * A non-zero return value will not revert the changeset if error is from:
 *   - parameter checks
 *   - overlay changeset pre-remove notifier
 *   - overlay changeset entry revert
 *
 * If an error is returned by an overlay changeset pre-remove notifier
 * then no further overlay changeset pre-remove notifier will be called.
 *
 * If more than one notifier returns an error, then the last notifier
 * error to occur is returned.
 *
 * A non-zero return value will revert the changeset if error is from:
 *   - overlay changeset entry notifier
 *   - overlay changeset post-remove notifier
 *
 * If an error is returned by an overlay changeset post-remove notifier
 * then no further overlay changeset post-remove notifier will be called.
 *
 * Return: 0 on success, or a negative error number.  *@ovcs_id is set to
 * zero after reverting the changeset, even if a subsequent error occurs.
 */
int of_overlay_remove(int *ovcs_id)
{
	struct overlay_changeset *ovcs;
	int ret, ret_apply, ret_tmp;

	if (devicetree_corrupt()) {
		pr_err("suspect devicetree state, refuse to remove overlay\n");
		ret = -EBUSY;
		goto out;
	}

	mutex_lock(&of_mutex);

	ovcs = idr_find(&ovcs_idr, *ovcs_id);
	if (!ovcs) {
		ret = -ENODEV;
		pr_err("remove: Could not find overlay #%d\n", *ovcs_id);
		goto err_unlock;
	}

	if (!overlay_removal_is_ok(ovcs)) {
		ret = -EBUSY;
		goto err_unlock;
	}

	ret = overlay_notify(ovcs, OF_OVERLAY_PRE_REMOVE);
	if (ret)
		goto err_unlock;

	ret_apply = 0;
	ret = __of_changeset_revert_entries(&ovcs->cset, &ret_apply);
	if (ret) {
		if (ret_apply)
			devicetree_state_flags |= DTSF_REVERT_FAIL;
		goto err_unlock;
	}

	ret = __of_changeset_revert_notify(&ovcs->cset);
	if (ret)
		pr_err("overlay remove changeset entry notify error %d\n", ret);
	/* notify failure is not fatal, continue */

	*ovcs_id = 0;

	/*
	 * Note that the overlay memory will be kfree()ed by
	 * free_overlay_changeset() even if the notifier for
	 * OF_OVERLAY_POST_REMOVE returns an error.
	 */
	ret_tmp = overlay_notify(ovcs, OF_OVERLAY_POST_REMOVE);
	if (ret_tmp)
		if (!ret)
			ret = ret_tmp;

	free_overlay_changeset(ovcs);

err_unlock:
	/*
	 * If jumped over free_overlay_changeset(), then did not kfree()
	 * overlay related memory.  This is a memory leak unless a subsequent
	 * of_overlay_remove() of this overlay is successful.
	 */
	mutex_unlock(&of_mutex);

out:
	pr_debug("%s() err=%d\n", __func__, ret);

	return ret;
}
EXPORT_SYMBOL_GPL(of_overlay_remove);

/**
 * of_overlay_remove_all() - Reverts and frees all overlay changesets
 *
 * Removes all overlays from the system in the correct order.
 *
 * Return: 0 on success, or a negative error number
 */
int of_overlay_remove_all(void)
{
	struct overlay_changeset *ovcs, *ovcs_n;
	int ret;

	/* the tail of list is guaranteed to be safe to remove */
	list_for_each_entry_safe_reverse(ovcs, ovcs_n, &ovcs_list, ovcs_list) {
		ret = of_overlay_remove(&ovcs->id);
		if (ret)
			return ret;
	}

	return 0;
}
EXPORT_SYMBOL_GPL(of_overlay_remove_all);<|MERGE_RESOLUTION|>--- conflicted
+++ resolved
@@ -745,25 +745,13 @@
 	 */
 	if (!of_node_check_flag(ovcs->overlay_root, OF_DYNAMIC))
 		pr_debug("%s() ovcs->overlay_root is not dynamic\n", __func__);
-<<<<<<< HEAD
 
 	if (!of_node_check_flag(ovcs->overlay_root, OF_DETACHED))
 		pr_debug("%s() ovcs->overlay_root is not detached\n", __func__);
 
 	if (!of_node_is_root(ovcs->overlay_root))
 		pr_debug("%s() ovcs->overlay_root is not root\n", __func__);
-=======
->>>>>>> 575f85f9
-
-	if (!of_node_check_flag(ovcs->overlay_root, OF_DETACHED))
-		pr_debug("%s() ovcs->overlay_root is not detached\n", __func__);
-
-<<<<<<< HEAD
-=======
-	if (!of_node_is_root(ovcs->overlay_root))
-		pr_debug("%s() ovcs->overlay_root is not root\n", __func__);
-
->>>>>>> 575f85f9
+
 	cnt = 0;
 
 	/* fragment nodes */
@@ -1005,10 +993,7 @@
 
 	INIT_LIST_HEAD(&ovcs->ovcs_list);
 	list_add_tail(&ovcs->ovcs_list, &ovcs_list);
-<<<<<<< HEAD
-=======
 	of_changeset_init(&ovcs->cset);
->>>>>>> 575f85f9
 
 	/*
 	 * Must create permanent copy of FDT because of_fdt_unflatten_tree()
