#
# Hardware monitoring chip drivers configuration
#

menuconfig HWMON
	tristate "Hardware Monitoring support"
	depends on HAS_IOMEM
	default y
	help
	  Hardware monitoring devices let you monitor the hardware health
	  of a system. Most modern motherboards include such a device. It
	  can include temperature sensors, voltage sensors, fan speed
	  sensors and various additional features such as the ability to
	  control the speed of the fans.  If you want this support you
	  should say Y here and also to the specific driver(s) for your
	  sensors chip(s) below.

	  To find out which specific driver(s) you need, use the
	  sensors-detect script from the lm_sensors package.  Read
	  <file:Documentation/hwmon/userspace-tools> for details.

	  This support can also be built as a module.  If so, the module
	  will be called hwmon.

if HWMON

config HWMON_VID
	tristate
	default n

config HWMON_DEBUG_CHIP
	bool "Hardware Monitoring Chip debugging messages"
	default n
	help
	  Say Y here if you want the I2C chip drivers to produce a bunch of
	  debug messages to the system log.  Select this if you are having
	  a problem with I2C support and want to see more of what is going
	  on.

comment "Native drivers"

config SENSORS_AB8500
	tristate "AB8500 thermal monitoring"
	depends on AB8500_GPADC && AB8500_BM
	default n
	help
	  If you say yes here you get support for the thermal sensor part
	  of the AB8500 chip. The driver includes thermal management for
	  AB8500 die and two GPADC channels. The GPADC channel are preferably
	  used to access sensors outside the AB8500 chip.

	  This driver can also be built as a module.  If so, the module
	  will be called abx500-temp.

config SENSORS_ABITUGURU
	tristate "Abit uGuru (rev 1 & 2)"
	depends on X86 && DMI
	help
	  If you say yes here you get support for the sensor part of the first
	  and second revision of the Abit uGuru chip. The voltage and frequency
	  control parts of the Abit uGuru are not supported. The Abit uGuru
	  chip can be found on Abit uGuru featuring motherboards (most modern
	  Abit motherboards from before end 2005). For more info and a list
	  of which motherboards have which revision see
	  Documentation/hwmon/abituguru

	  This driver can also be built as a module.  If so, the module
	  will be called abituguru.

config SENSORS_ABITUGURU3
	tristate "Abit uGuru (rev 3)"
	depends on X86 && DMI
	help
	  If you say yes here you get support for the sensor part of the
	  third revision of the Abit uGuru chip. Only reading the sensors
	  and their settings is supported. The third revision of the Abit
	  uGuru chip can be found on recent Abit motherboards (since end
	  2005). For more info and a list of which motherboards have which
	  revision see Documentation/hwmon/abituguru3

	  This driver can also be built as a module.  If so, the module
	  will be called abituguru3.

config SENSORS_AD7314
	tristate "Analog Devices AD7314 and compatibles"
	depends on SPI
	help
	  If you say yes here you get support for the Analog Devices
	  AD7314, ADT7301 and ADT7302 temperature sensors.

	  This driver can also be built as a module. If so, the module
	  will be called ad7314.

config SENSORS_AD7414
	tristate "Analog Devices AD7414"
	depends on I2C
	help
	  If you say yes here you get support for the Analog Devices
	  AD7414 temperature monitoring chip.

	  This driver can also be built as a module. If so, the module
	  will be called ad7414.

config SENSORS_AD7418
	tristate "Analog Devices AD7416, AD7417 and AD7418"
	depends on I2C
	help
	  If you say yes here you get support for the Analog Devices
	  AD7416, AD7417 and AD7418 temperature monitoring chips.

	  This driver can also be built as a module. If so, the module
	  will be called ad7418.

config SENSORS_ADM1021
	tristate "Analog Devices ADM1021 and compatibles"
	depends on I2C
	help
	  If you say yes here you get support for Analog Devices ADM1021
	  and ADM1023 sensor chips and clones: Maxim MAX1617 and MAX1617A,
	  Genesys Logic GL523SM, National Semiconductor LM84 and TI THMC10.

	  This driver can also be built as a module.  If so, the module
	  will be called adm1021.

config SENSORS_ADM1025
	tristate "Analog Devices ADM1025 and compatibles"
	depends on I2C
	select HWMON_VID
	help
	  If you say yes here you get support for Analog Devices ADM1025
	  and Philips NE1619 sensor chips.

	  This driver can also be built as a module.  If so, the module
	  will be called adm1025.

config SENSORS_ADM1026
	tristate "Analog Devices ADM1026 and compatibles"
	depends on I2C
	select HWMON_VID
	help
	  If you say yes here you get support for Analog Devices ADM1026
	  sensor chip.

	  This driver can also be built as a module.  If so, the module
	  will be called adm1026.

config SENSORS_ADM1029
	tristate "Analog Devices ADM1029"
	depends on I2C
	help
	  If you say yes here you get support for Analog Devices ADM1029
	  sensor chip.
	  Very rare chip, please let us know you use it.

	  This driver can also be built as a module.  If so, the module
	  will be called adm1029.

config SENSORS_ADM1031
	tristate "Analog Devices ADM1031 and compatibles"
	depends on I2C
	help
	  If you say yes here you get support for Analog Devices ADM1031
	  and ADM1030 sensor chips.

	  This driver can also be built as a module.  If so, the module
	  will be called adm1031.

config SENSORS_ADM9240
	tristate "Analog Devices ADM9240 and compatibles"
	depends on I2C
	select HWMON_VID
	help
	  If you say yes here you get support for Analog Devices ADM9240,
	  Dallas DS1780, National Semiconductor LM81 sensor chips.

	  This driver can also be built as a module.  If so, the module
	  will be called adm9240.

config SENSORS_ADT7X10
	tristate
	help
	  This module contains common code shared by the ADT7310/ADT7320 and
	  ADT7410/ADT7420 temperature monitoring chip drivers.

	  If build as a module, the module will be called adt7x10.

config SENSORS_ADT7310
	tristate "Analog Devices ADT7310/ADT7320"
	depends on SPI_MASTER
	select SENSORS_ADT7X10
	help
	  If you say yes here you get support for the Analog Devices
	  ADT7310 and ADT7320 temperature monitoring chips.

	  This driver can also be built as a module. If so, the module
	  will be called adt7310.

config SENSORS_ADT7410
	tristate "Analog Devices ADT7410/ADT7420"
	depends on I2C
	select SENSORS_ADT7X10
	help
	  If you say yes here you get support for the Analog Devices
	  ADT7410 and ADT7420 temperature monitoring chips.

	  This driver can also be built as a module. If so, the module
	  will be called adt7410.

config SENSORS_ADT7411
	tristate "Analog Devices ADT7411"
	depends on I2C
	help
	  If you say yes here you get support for the Analog Devices
	  ADT7411 voltage and temperature monitoring chip.

	  This driver can also be built as a module. If so, the module
	  will be called adt7411.

config SENSORS_ADT7462
	tristate "Analog Devices ADT7462"
	depends on I2C
	help
	  If you say yes here you get support for the Analog Devices
	  ADT7462 temperature monitoring chips.

	  This driver can also be built as a module. If so, the module
	  will be called adt7462.

config SENSORS_ADT7470
	tristate "Analog Devices ADT7470"
	depends on I2C
	help
	  If you say yes here you get support for the Analog Devices
	  ADT7470 temperature monitoring chips.

	  This driver can also be built as a module. If so, the module
	  will be called adt7470.

config SENSORS_ADT7475
	tristate "Analog Devices ADT7473, ADT7475, ADT7476 and ADT7490"
	depends on I2C
	select HWMON_VID
	help
	  If you say yes here you get support for the Analog Devices
	  ADT7473, ADT7475, ADT7476 and ADT7490 hardware monitoring
	  chips.

	  This driver can also be build as a module.  If so, the module
	  will be called adt7475.

config SENSORS_ASC7621
	tristate "Andigilog aSC7621"
	depends on I2C
	help
	  If you say yes here you get support for the aSC7621
	  family of SMBus sensors chip found on most Intel X38, X48, X58,
	  945, 965 and 975 desktop boards.  Currently supported chips:
	  aSC7621
	  aSC7621a

	  This driver can also be built as a module.  If so, the module
	  will be called asc7621.

config SENSORS_K8TEMP
	tristate "AMD Athlon64/FX or Opteron temperature sensor"
	depends on X86 && PCI
	help
	  If you say yes here you get support for the temperature
	  sensor(s) inside your CPU. Supported is whole AMD K8
	  microarchitecture. Please note that you will need at least
	  lm-sensors 2.10.1 for proper userspace support.

	  This driver can also be built as a module.  If so, the module
	  will be called k8temp.

config SENSORS_K10TEMP
	tristate "AMD Family 10h+ temperature sensor"
	depends on X86 && PCI
	help
	  If you say yes here you get support for the temperature
	  sensor(s) inside your CPU. Supported are later revisions of
	  the AMD Family 10h and all revisions of the AMD Family 11h,
	  12h (Llano), 14h (Brazos), 15h (Bulldozer/Trinity/Kaveri/Carrizo)
	  and 16h (Kabini/Mullins) microarchitectures.

	  This driver can also be built as a module.  If so, the module
	  will be called k10temp.

config SENSORS_FAM15H_POWER
	tristate "AMD Family 15h processor power"
	depends on X86 && PCI
	help
	  If you say yes here you get support for processor power
	  information of your AMD family 15h CPU.

	  This driver can also be built as a module.  If so, the module
	  will be called fam15h_power.

config SENSORS_APPLESMC
	tristate "Apple SMC (Motion sensor, light sensor, keyboard backlight)"
	depends on INPUT && X86
	select NEW_LEDS
	select LEDS_CLASS
	select INPUT_POLLDEV
	default n
	help
	  This driver provides support for the Apple System Management
	  Controller, which provides an accelerometer (Apple Sudden Motion
	  Sensor), light sensors, temperature sensors, keyboard backlight
	  control and fan control.

	  Only Intel-based Apple's computers are supported (MacBook Pro,
	  MacBook, MacMini).

	  Data from the different sensors, keyboard backlight control and fan
	  control are accessible via sysfs.

	  This driver also provides an absolute input class device, allowing
	  the laptop to act as a pinball machine-esque joystick.

	  Say Y here if you have an applicable laptop and want to experience
	  the awesome power of applesmc.

config SENSORS_ARM_SCPI
	tristate "ARM SCPI Sensors"
	depends on ARM_SCPI_PROTOCOL
<<<<<<< HEAD
=======
	depends on THERMAL || !THERMAL_OF
>>>>>>> 06a691e6
	help
	  This driver provides support for temperature, voltage, current
	  and power sensors available on ARM Ltd's SCP based platforms. The
	  actual number and type of sensors exported depend on the platform.

config SENSORS_ASB100
	tristate "Asus ASB100 Bach"
	depends on X86 && I2C
	select HWMON_VID
	help
	  If you say yes here you get support for the ASB100 Bach sensor
	  chip found on some Asus mainboards.

	  This driver can also be built as a module.  If so, the module
	  will be called asb100.

config SENSORS_ATXP1
	tristate "Attansic ATXP1 VID controller"
	depends on I2C
	select HWMON_VID
	help
	  If you say yes here you get support for the Attansic ATXP1 VID
	  controller.

	  If your board have such a chip, you are able to control your CPU
	  core and other voltages.

	  This driver can also be built as a module.  If so, the module
	  will be called atxp1.

config SENSORS_DS620
	tristate "Dallas Semiconductor DS620"
	depends on I2C
	help
	  If you say yes here you get support for Dallas Semiconductor
	  DS620 sensor chip.

	  This driver can also be built as a module.  If so, the module
	  will be called ds620.

config SENSORS_DS1621
	tristate "Dallas Semiconductor DS1621 and compatibles"
	depends on I2C
	help
	  If you say yes here you get support for Dallas Semiconductor/Maxim
	  Integrated DS1621 sensor chips and compatible models including:

	  - Dallas Semiconductor DS1625
	  - Maxim Integrated DS1631
	  - Maxim Integrated DS1721
	  - Maxim Integrated DS1731

	  This driver can also be built as a module.  If so, the module
	  will be called ds1621.

config SENSORS_DELL_SMM
	tristate "Dell laptop SMM BIOS hwmon driver"
	depends on X86
	help
	  This hwmon driver adds support for reporting temperature of different
	  sensors and controls the fans on Dell laptops via System Management
	  Mode provided by Dell BIOS.

	  When option I8K is also enabled this driver provides legacy /proc/i8k
	  userspace interface for i8kutils package.

config SENSORS_DA9052_ADC
	tristate "Dialog DA9052/DA9053 ADC"
	depends on PMIC_DA9052
	help
	  Say y here to support the ADC found on Dialog Semiconductor
	  DA9052-BC and DA9053-AA/Bx PMICs.

	  This driver can also be built as module. If so, the module
	  will be called da9052-hwmon.

config SENSORS_DA9055
	tristate "Dialog Semiconductor DA9055 ADC"
	depends on MFD_DA9055
	help
	  If you say yes here you get support for ADC on the Dialog
	  Semiconductor DA9055 PMIC.

	  This driver can also be built as a module.  If so, the module
	  will be called da9055-hwmon.

config SENSORS_I5K_AMB
	tristate "FB-DIMM AMB temperature sensor on Intel 5000 series chipsets"
	depends on PCI
	help
	  If you say yes here you get support for FB-DIMM AMB temperature
	  monitoring chips on systems with the Intel 5000 series chipset.

	  This driver can also be built as a module. If so, the module
	  will be called i5k_amb.

config SENSORS_F71805F
	tristate "Fintek F71805F/FG, F71806F/FG and F71872F/FG"
	depends on !PPC
	help
	  If you say yes here you get support for hardware monitoring
	  features of the Fintek F71805F/FG, F71806F/FG and F71872F/FG
	  Super-I/O chips.

	  This driver can also be built as a module.  If so, the module
	  will be called f71805f.

config SENSORS_F71882FG
	tristate "Fintek F71882FG and compatibles"
	depends on !PPC
	help
	  If you say yes here you get support for hardware monitoring
	  features of many Fintek Super-I/O (LPC) chips. The currently
	  supported chips are:
	    F71808E/A
	    F71858FG
	    F71862FG
	    F71863FG
	    F71869F/E/A
	    F71882FG
	    F71883FG
	    F71889FG/ED/A
	    F8000
	    F81801U
	    F81865F

	  This driver can also be built as a module.  If so, the module
	  will be called f71882fg.

config SENSORS_F75375S
	tristate "Fintek F75375S/SP, F75373 and F75387"
	depends on I2C
	help
	  If you say yes here you get support for hardware monitoring
	  features of the Fintek F75375S/SP, F75373 and F75387

	  This driver can also be built as a module.  If so, the module
	  will be called f75375s.

config SENSORS_MC13783_ADC
        tristate "Freescale MC13783/MC13892 ADC"
        depends on MFD_MC13XXX
        help
          Support for the A/D converter on MC13783 and MC13892 PMIC.

config SENSORS_FSCHMD
	tristate "Fujitsu Siemens Computers sensor chips"
	depends on X86 && I2C
	help
	  If you say yes here you get support for the following Fujitsu
	  Siemens Computers (FSC) sensor chips: Poseidon, Scylla, Hermes,
	  Heimdall, Heracles, Hades and Syleus including support for the
	  integrated watchdog.

	  This is a merged driver for FSC sensor chips replacing the fscpos,
	  fscscy and fscher drivers and adding support for several other FSC
	  sensor chips.

	  This driver can also be built as a module.  If so, the module
	  will be called fschmd.

config SENSORS_GL518SM
	tristate "Genesys Logic GL518SM"
	depends on I2C
	help
	  If you say yes here you get support for Genesys Logic GL518SM
	  sensor chips.

	  This driver can also be built as a module.  If so, the module
	  will be called gl518sm.

config SENSORS_GL520SM
	tristate "Genesys Logic GL520SM"
	depends on I2C
	select HWMON_VID
	help
	  If you say yes here you get support for Genesys Logic GL520SM
	  sensor chips.

	  This driver can also be built as a module.  If so, the module
	  will be called gl520sm.

config SENSORS_G760A
	tristate "GMT G760A"
	depends on I2C
	help
	  If you say yes here you get support for Global Mixed-mode
	  Technology Inc G760A fan speed PWM controller chips.

	  This driver can also be built as a module.  If so, the module
	  will be called g760a.

config SENSORS_G762
	tristate "GMT G762 and G763"
	depends on I2C
	help
	  If you say yes here you get support for Global Mixed-mode
	  Technology Inc G762 and G763 fan speed PWM controller chips.

	  This driver can also be built as a module.  If so, the module
	  will be called g762.

config SENSORS_GPIO_FAN
	tristate "GPIO fan"
	depends on GPIOLIB || COMPILE_TEST
	depends on THERMAL || THERMAL=n
	help
	  If you say yes here you get support for fans connected to GPIO lines.

	  This driver can also be built as a module.  If so, the module
	  will be called gpio-fan.

config SENSORS_HIH6130
	tristate "Honeywell Humidicon HIH-6130 humidity/temperature sensor"
	depends on I2C
	help
	  If you say yes here you get support for Honeywell Humidicon
	  HIH-6130 and HIH-6131 Humidicon humidity sensors.

	  This driver can also be built as a module.  If so, the module
	  will be called hih6130.

config SENSORS_IBMAEM
	tristate "IBM Active Energy Manager temperature/power sensors and control"
	select IPMI_SI
	depends on IPMI_HANDLER
	help
	  If you say yes here you get support for the temperature and
	  power sensors and capping hardware in various IBM System X
	  servers that support Active Energy Manager.  This includes
	  the x3350, x3550, x3650, x3655, x3755, x3850 M2, x3950 M2,
	  and certain HC10/HS2x/LS2x/QS2x blades.

	  This driver can also be built as a module.  If so, the module
	  will be called ibmaem.

config SENSORS_IBMPEX
	tristate "IBM PowerExecutive temperature/power sensors"
	select IPMI_SI
	depends on IPMI_HANDLER
	help
	  If you say yes here you get support for the temperature and
	  power sensors in various IBM System X servers that support
	  PowerExecutive.  So far this includes the x3350, x3550, x3650,
	  x3655, and x3755; the x3800, x3850, and x3950 models that have
	  PCI Express; and some of the HS2x, LS2x, and QS2x blades.

	  This driver can also be built as a module.  If so, the module
	  will be called ibmpex.

config SENSORS_IBMPOWERNV
	tristate "IBM POWERNV platform sensors"
	depends on PPC_POWERNV
	default y
	help
	  If you say yes here you get support for the temperature/fan/power
	  sensors on your PowerNV platform.

	  This driver can also be built as a module. If so, the module
	  will be called ibmpowernv.

config SENSORS_IIO_HWMON
	tristate "Hwmon driver that uses channels specified via iio maps"
	depends on IIO
	help
	  This is a platform driver that in combination with a suitable
	  map allows IIO devices to provide basic hwmon functionality
	  for those channels specified in the map.  This map can be provided
	  either via platform data or the device tree bindings.

config SENSORS_I5500
	tristate "Intel 5500/5520/X58 temperature sensor"
	depends on X86 && PCI
	help
	  If you say yes here you get support for the temperature
	  sensor inside the Intel 5500, 5520 and X58 chipsets.

	  This driver can also be built as a module. If so, the module
	  will be called i5500_temp.

config SENSORS_CORETEMP
	tristate "Intel Core/Core2/Atom temperature sensor"
	depends on X86
	help
	  If you say yes here you get support for the temperature
	  sensor inside your CPU. Most of the family 6 CPUs
	  are supported. Check Documentation/hwmon/coretemp for details.

config SENSORS_IT87
	tristate "ITE IT87xx and compatibles"
	depends on !PPC
	select HWMON_VID
	help
	  If you say yes here you get support for ITE IT8705F, IT8712F, IT8716F,
	  IT8718F, IT8720F, IT8721F, IT8726F, IT8728F, IT8732F, IT8758E,
	  IT8771E, IT8772E, IT8781F, IT8782F, IT8783E/F, IT8786E, IT8790E,
	  IT8603E, IT8620E, and IT8623E sensor chips, and the SiS950 clone.

	  This driver can also be built as a module.  If so, the module
	  will be called it87.

config SENSORS_JZ4740
	tristate "Ingenic JZ4740 SoC ADC driver"
	depends on MACH_JZ4740 && MFD_JZ4740_ADC
	help
	  If you say yes here you get support for reading adc values from the ADCIN
	  pin on Ingenic JZ4740 SoC based boards.

	  This driver can also be build as a module. If so, the module will be
	  called jz4740-hwmon.

config SENSORS_JC42
	tristate "JEDEC JC42.4 compliant memory module temperature sensors"
	depends on I2C
	help
	  If you say yes here, you get support for JEDEC JC42.4 compliant
	  temperature sensors, which are used on many DDR3 memory modules for
	  mobile devices and servers.  Support will include, but not be limited
	  to, ADT7408, AT30TS00, CAT34TS02, CAT6095, MAX6604, MCP9804, MCP9805,
	  MCP98242, MCP98243, MCP98244, MCP9843, SE97, SE98, STTS424(E),
	  STTS2002, STTS3000, TSE2002, TSE2004, TS3000, and TS3001.

	  This driver can also be built as a module.  If so, the module
	  will be called jc42.

config SENSORS_POWR1220
	tristate "Lattice POWR1220 Power Monitoring"
	depends on I2C
	default n
	help
	  If you say yes here you get access to the hardware monitoring
	  functions of the Lattice POWR1220 isp Power Supply Monitoring,
	  Sequencing and Margining Controller.

	  This driver can also be built as a module.  If so, the module
	  will be called powr1220.

config SENSORS_LINEAGE
	tristate "Lineage Compact Power Line Power Entry Module"
	depends on I2C
	help
	  If you say yes here you get support for the Lineage Compact Power Line
	  series of DC/DC and AC/DC converters such as CP1800, CP2000AC,
	  CP2000DC, CP2725, and others.

	  This driver can also be built as a module.  If so, the module
	  will be called lineage-pem.

config SENSORS_LTC2945
	tristate "Linear Technology LTC2945"
	depends on I2C
	select REGMAP_I2C
	default n
	help
	  If you say yes here you get support for Linear Technology LTC2945
	  I2C System Monitor.

	  This driver can also be built as a module. If so, the module will
	  be called ltc2945.

config SENSORS_LTC4151
	tristate "Linear Technology LTC4151"
	depends on I2C
	default n
	help
	  If you say yes here you get support for Linear Technology LTC4151
	  High Voltage I2C Current and Voltage Monitor interface.

	  This driver can also be built as a module. If so, the module will
	  be called ltc4151.

config SENSORS_LTC4215
	tristate "Linear Technology LTC4215"
	depends on I2C
	default n
	help
	  If you say yes here you get support for Linear Technology LTC4215
	  Hot Swap Controller I2C interface.

	  This driver can also be built as a module. If so, the module will
	  be called ltc4215.

config SENSORS_LTC4222
	tristate "Linear Technology LTC4222"
	depends on I2C
	select REGMAP_I2C
	default n
	help
	  If you say yes here you get support for Linear Technology LTC4222
	  Dual Hot Swap Controller I2C interface.

	  This driver can also be built as a module. If so, the module will
	  be called ltc4222.

config SENSORS_LTC4245
	tristate "Linear Technology LTC4245"
	depends on I2C
	default n
	help
	  If you say yes here you get support for Linear Technology LTC4245
	  Multiple Supply Hot Swap Controller I2C interface.

	  This driver can also be built as a module. If so, the module will
	  be called ltc4245.

config SENSORS_LTC4260
	tristate "Linear Technology LTC4260"
	depends on I2C
	select REGMAP_I2C
	default n
	help
	  If you say yes here you get support for Linear Technology LTC4260
	  Positive Voltage Hot Swap Controller I2C interface.

	  This driver can also be built as a module. If so, the module will
	  be called ltc4260.

config SENSORS_LTC4261
	tristate "Linear Technology LTC4261"
	depends on I2C
	default n
	help
	  If you say yes here you get support for Linear Technology LTC4261
	  Negative Voltage Hot Swap Controller I2C interface.

	  This driver can also be built as a module. If so, the module will
	  be called ltc4261.

config SENSORS_MAX1111
	tristate "Maxim MAX1111 Serial 8-bit ADC chip and compatibles"
	depends on SPI_MASTER
	help
	  Say y here to support Maxim's MAX1110, MAX1111, MAX1112, and MAX1113
	  ADC chips.

	  This driver can also be built as a module.  If so, the module
	  will be called max1111.

config SENSORS_MAX16065
	tristate "Maxim MAX16065 System Manager and compatibles"
	depends on I2C
	help
	  If you say yes here you get support for hardware monitoring
	  capabilities of the following Maxim System Manager chips.
	    MAX16065
	    MAX16066
	    MAX16067
	    MAX16068
	    MAX16070
	    MAX16071

	  This driver can also be built as a module.  If so, the module
	  will be called max16065.

config SENSORS_MAX1619
	tristate "Maxim MAX1619 sensor chip"
	depends on I2C
	help
	  If you say yes here you get support for MAX1619 sensor chip.

	  This driver can also be built as a module.  If so, the module
	  will be called max1619.

config SENSORS_MAX1668
	tristate "Maxim MAX1668 and compatibles"
	depends on I2C
	help
	  If you say yes here you get support for MAX1668, MAX1989 and
	  MAX1805 chips.

	  This driver can also be built as a module.  If so, the module
	  will be called max1668.

config SENSORS_MAX197
	tristate "Maxim MAX197 and compatibles"
	help
	  Support for the Maxim MAX197 A/D converter.
	  Support will include, but not be limited to, MAX197, and MAX199.

	  This driver can also be built as a module. If so, the module
	  will be called max197.

config SENSORS_MAX6639
	tristate "Maxim MAX6639 sensor chip"
	depends on I2C
	help
	  If you say yes here you get support for the MAX6639
	  sensor chips.

	  This driver can also be built as a module.  If so, the module
	  will be called max6639.

config SENSORS_MAX6642
	tristate "Maxim MAX6642 sensor chip"
	depends on I2C
	help
	  If you say yes here you get support for MAX6642 sensor chip.
	  MAX6642 is a SMBus-Compatible Remote/Local Temperature Sensor
	  with Overtemperature Alarm from Maxim.

	  This driver can also be built as a module.  If so, the module
	  will be called max6642.

config SENSORS_MAX6650
	tristate "Maxim MAX6650 sensor chip"
	depends on I2C
	help
	  If you say yes here you get support for the MAX6650 / MAX6651
	  sensor chips.

	  This driver can also be built as a module.  If so, the module
	  will be called max6650.

config SENSORS_MAX6697
	tristate "Maxim MAX6697 and compatibles"
	depends on I2C
	help
	  If you say yes here you get support for MAX6581, MAX6602, MAX6622,
	  MAX6636, MAX6689, MAX6693, MAX6694, MAX6697, MAX6698, and MAX6699
	  temperature sensor chips.

	  This driver can also be built as a module.  If so, the module
	  will be called max6697.

config SENSORS_MAX31790
	tristate "Maxim MAX31790 sensor chip"
	depends on I2C
	help
	  If you say yes here you get support for 6-Channel PWM-Output
	  Fan RPM Controller.

	  This driver can also be built as a module.  If so, the module
	  will be called max31790.

config SENSORS_HTU21
	tristate "Measurement Specialties HTU21D humidity/temperature sensors"
	depends on I2C
	help
	  If you say yes here you get support for the Measurement Specialties
	  HTU21D humidity and temperature sensors.

	  This driver can also be built as a module.  If so, the module
	  will be called htu21.

config SENSORS_MCP3021
	tristate "Microchip MCP3021 and compatibles"
	depends on I2C
	help
	  If you say yes here you get support for MCP3021 and MCP3221.
	  The MCP3021 is a A/D converter (ADC) with 10-bit and the MCP3221
	  with 12-bit resolution.

	  This driver can also be built as a module.  If so, the module
	  will be called mcp3021.

config SENSORS_MENF21BMC_HWMON
	tristate "MEN 14F021P00 BMC Hardware Monitoring"
	depends on MFD_MENF21BMC
	help
	  Say Y here to include support for the MEN 14F021P00 BMC
	  hardware monitoring.

	  This driver can also be built as a module. If so the module
	  will be called menf21bmc_hwmon.

config SENSORS_ADCXX
	tristate "National Semiconductor ADCxxxSxxx"
	depends on SPI_MASTER
	help
	  If you say yes here you get support for the National Semiconductor
	  ADC<bb><c>S<sss> chip family, where
	  * bb  is the resolution in number of bits (8, 10, 12)
	  * c   is the number of channels (1, 2, 4, 8)
	  * sss is the maximum conversion speed (021 for 200 kSPS, 051 for 500
	    kSPS and 101 for 1 MSPS)

	  Examples : ADC081S101, ADC124S501, ...

	  This driver can also be built as a module.  If so, the module
	  will be called adcxx.

config SENSORS_LM63
	tristate "National Semiconductor LM63 and compatibles"
	depends on I2C
	help
	  If you say yes here you get support for the National
	  Semiconductor LM63, LM64, and LM96163 remote diode digital temperature
	  sensors with integrated fan control.  Such chips are found
	  on the Tyan S4882 (Thunder K8QS Pro) motherboard, among
	  others.

	  This driver can also be built as a module.  If so, the module
	  will be called lm63.

config SENSORS_LM70
	tristate "National Semiconductor LM70 and compatibles"
	depends on SPI_MASTER
	help
	  If you say yes here you get support for the National Semiconductor
	  LM70, LM71, LM74 and Texas Instruments TMP121/TMP123 digital tempera-
	  ture sensor chips.

	  This driver can also be built as a module.  If so, the module
	  will be called lm70.

config SENSORS_LM73
	tristate "National Semiconductor LM73"
	depends on I2C
	help
	  If you say yes here you get support for National Semiconductor LM73
	  sensor chips.
	  This driver can also be built as a module.  If so, the module
	  will be called lm73.

config SENSORS_LM75
	tristate "National Semiconductor LM75 and compatibles"
	depends on I2C
	depends on THERMAL || !THERMAL_OF
	help
	  If you say yes here you get support for one common type of
	  temperature sensor chip, with models including:

		- Analog Devices ADT75
		- Dallas Semiconductor DS75, DS1775 and DS7505
		- Global Mixed-mode Technology (GMT) G751
		- Maxim MAX6625 and MAX6626
		- Microchip MCP980x
		- National Semiconductor LM75, LM75A
		- NXP's LM75A
		- ST Microelectronics STDS75
		- TelCom (now Microchip) TCN75
		- Texas Instruments TMP100, TMP101, TMP105, TMP112, TMP75,
		  TMP175, TMP275

	  This driver supports driver model based binding through board
	  specific I2C device tables.

	  It also supports the "legacy" style of driver binding.  To use
	  that with some chips which don't replicate LM75 quirks exactly,
	  you may need the "force" module parameter.

	  This driver can also be built as a module.  If so, the module
	  will be called lm75.

config SENSORS_LM77
	tristate "National Semiconductor LM77"
	depends on I2C
	help
	  If you say yes here you get support for National Semiconductor LM77
	  sensor chips.

	  This driver can also be built as a module.  If so, the module
	  will be called lm77.

config SENSORS_LM78
	tristate "National Semiconductor LM78 and compatibles"
	depends on I2C
	select HWMON_VID
	help
	  If you say yes here you get support for National Semiconductor LM78,
	  LM78-J and LM79.

	  This driver can also be built as a module.  If so, the module
	  will be called lm78.

config SENSORS_LM80
	tristate "National Semiconductor LM80 and LM96080"
	depends on I2C
	help
	  If you say yes here you get support for National Semiconductor
	  LM80 and LM96080 sensor chips.

	  This driver can also be built as a module.  If so, the module
	  will be called lm80.

config SENSORS_LM83
	tristate "National Semiconductor LM83 and compatibles"
	depends on I2C
	help
	  If you say yes here you get support for National Semiconductor
	  LM82 and LM83 sensor chips.

	  This driver can also be built as a module.  If so, the module
	  will be called lm83.

config SENSORS_LM85
	tristate "National Semiconductor LM85 and compatibles"
	depends on I2C
	select HWMON_VID
	help
	  If you say yes here you get support for National Semiconductor LM85
	  sensor chips and clones: ADM1027, ADT7463, ADT7468, EMC6D100,
	  EMC6D101, EMC6D102, and EMC6D103.

	  This driver can also be built as a module.  If so, the module
	  will be called lm85.

config SENSORS_LM87
	tristate "National Semiconductor LM87 and compatibles"
	depends on I2C
	select HWMON_VID
	help
	  If you say yes here you get support for National Semiconductor LM87
	  and Analog Devices ADM1024 sensor chips.

	  This driver can also be built as a module.  If so, the module
	  will be called lm87.

config SENSORS_LM90
	tristate "National Semiconductor LM90 and compatibles"
	depends on I2C
	help
	  If you say yes here you get support for National Semiconductor LM90,
	  LM86, LM89 and LM99, Analog Devices ADM1032, ADT7461, and ADT7461A,
	  Maxim MAX6646, MAX6647, MAX6648, MAX6649, MAX6657, MAX6658, MAX6659,
	  MAX6680, MAX6681, MAX6692, MAX6695, MAX6696, ON Semiconductor NCT1008,
	  Winbond/Nuvoton W83L771W/G/AWG/ASG, Philips SA56004, and GMT G781
	  sensor chips.

	  This driver can also be built as a module.  If so, the module
	  will be called lm90.

config SENSORS_LM92
	tristate "National Semiconductor LM92 and compatibles"
	depends on I2C
	help
	  If you say yes here you get support for National Semiconductor LM92
	  and Maxim MAX6635 sensor chips.

	  This driver can also be built as a module.  If so, the module
	  will be called lm92.

config SENSORS_LM93
	tristate "National Semiconductor LM93 and compatibles"
	depends on I2C
	select HWMON_VID
	help
	  If you say yes here you get support for National Semiconductor LM93,
	  LM94, and compatible sensor chips.

	  This driver can also be built as a module.  If so, the module
	  will be called lm93.

config SENSORS_LM95234
	tristate "National Semiconductor LM95234 and compatibles"
	depends on I2C
	help
	  If you say yes here you get support for the LM95233 and LM95234
	  temperature sensor chips.

	  This driver can also be built as a module.  If so, the module
	  will be called lm95234.

config SENSORS_LM95241
	tristate "National Semiconductor LM95241 and compatibles"
	depends on I2C
	help
	  If you say yes here you get support for LM95231 and LM95241 sensor
	  chips.

	  This driver can also be built as a module.  If so, the module
	  will be called lm95241.

config SENSORS_LM95245
	tristate "National Semiconductor LM95245 and compatibles"
	depends on I2C
	help
	  If you say yes here you get support for LM95235 and LM95245
	  temperature sensor chips.

	  This driver can also be built as a module.  If so, the module
	  will be called lm95245.

config SENSORS_PC87360
	tristate "National Semiconductor PC87360 family"
	depends on !PPC
	select HWMON_VID
	help
	  If you say yes here you get access to the hardware monitoring
	  functions of the National Semiconductor PC8736x Super-I/O chips.
	  The PC87360, PC87363 and PC87364 only have fan monitoring and
	  control.  The PC87365 and PC87366 additionally have voltage and
	  temperature monitoring.

	  This driver can also be built as a module.  If so, the module
	  will be called pc87360.

config SENSORS_PC87427
	tristate "National Semiconductor PC87427"
	depends on !PPC
	help
	  If you say yes here you get access to the hardware monitoring
	  functions of the National Semiconductor PC87427 Super-I/O chip.
	  The chip has two distinct logical devices, one for fan speed
	  monitoring and control, and one for voltage and temperature
	  monitoring. Fan speed monitoring and control are supported, as
	  well as temperature monitoring. Voltages aren't supported yet.

	  This driver can also be built as a module.  If so, the module
	  will be called pc87427.

config SENSORS_NTC_THERMISTOR
	tristate "NTC thermistor support from Murata"
	depends on !OF || IIO=n || IIO
	depends on THERMAL || !THERMAL_OF
	help
	  This driver supports NTC thermistors sensor reading and its
	  interpretation. The driver can also monitor the temperature and
	  send notifications about the temperature.

	  Currently, this driver supports
	  NCP15WB473, NCP18WB473, NCP21WB473, NCP03WB473, NCP15WL333,
	  and NCP03WF104 from Murata and B57330V2103 from EPCOS.

	  This driver can also be built as a module.  If so, the module
	  will be called ntc-thermistor.

config SENSORS_NCT6683
	tristate "Nuvoton NCT6683D"
	depends on !PPC
	help
	  If you say yes here you get support for the hardware monitoring
	  functionality of the Nuvoton NCT6683D eSIO chip.

	  This driver can also be built as a module.  If so, the module
	  will be called nct6683.

config SENSORS_NCT6775
	tristate "Nuvoton NCT6775F and compatibles"
	depends on !PPC
	select HWMON_VID
	help
	  If you say yes here you get support for the hardware monitoring
	  functionality of the Nuvoton NCT6106D, NCT6775F, NCT6776F, NCT6779D,
	  NCT6791D, NCT6792D, NCT6793D, and compatible Super-I/O chips. This
	  driver replaces the w83627ehf driver for NCT6775F and NCT6776F.

	  This driver can also be built as a module.  If so, the module
	  will be called nct6775.

config SENSORS_NCT7802
	tristate "Nuvoton NCT7802Y"
	depends on I2C
	select REGMAP_I2C
	help
	  If you say yes here you get support for the Nuvoton NCT7802Y
	  hardware monitoring chip.

	  This driver can also be built as a module.  If so, the module
	  will be called nct7802.

config SENSORS_NCT7904
	tristate "Nuvoton NCT7904"
	depends on I2C
	help
	  If you say yes here you get support for the Nuvoton NCT7904
	  hardware monitoring chip, including manual fan speed control.

	  This driver can also be built as a module.  If so, the module
	  will be called nct7904.

config SENSORS_PCF8591
	tristate "Philips PCF8591 ADC/DAC"
	depends on I2C
	default n
	help
	  If you say yes here you get support for Philips PCF8591 4-channel
	  ADC, 1-channel DAC chips.

	  This driver can also be built as a module.  If so, the module
	  will be called pcf8591.

	  These devices are hard to detect and rarely found on mainstream
	  hardware.  If unsure, say N.

source drivers/hwmon/pmbus/Kconfig

config SENSORS_PWM_FAN
	tristate "PWM fan"
	depends on (PWM && OF) || COMPILE_TEST
	depends on THERMAL || THERMAL=n
	help
	  If you say yes here you get support for fans connected to PWM lines.
	  The driver uses the generic PWM interface, thus it will work on a
	  variety of SoCs.

	  This driver can also be built as a module.  If so, the module
	  will be called pwm-fan.

config SENSORS_SHT15
	tristate "Sensiron humidity and temperature sensors. SHT15 and compat."
	depends on GPIOLIB || COMPILE_TEST
	help
	  If you say yes here you get support for the Sensiron SHT10, SHT11,
	  SHT15, SHT71, SHT75 humidity and temperature sensors.

	  This driver can also be built as a module.  If so, the module
	  will be called sht15.

config SENSORS_SHT21
	tristate "Sensiron humidity and temperature sensors. SHT21 and compat."
	depends on I2C
	help
	  If you say yes here you get support for the Sensiron SHT21, SHT25
	  humidity and temperature sensors.

	  This driver can also be built as a module.  If so, the module
	  will be called sht21.

config SENSORS_SHTC1
	tristate "Sensiron humidity and temperature sensors. SHTC1 and compat."
	depends on I2C
	help
	  If you say yes here you get support for the Sensiron SHTC1 and SHTW1
	  humidity and temperature sensors.

	  This driver can also be built as a module.  If so, the module
	  will be called shtc1.

config SENSORS_S3C
	tristate "Samsung built-in ADC"
	depends on S3C_ADC
	help
	  If you say yes here you get support for the on-board ADCs of
	  the Samsung S3C24XX, S3C64XX and other series of SoC

	  This driver can also be built as a module. If so, the module
	  will be called s3c-hwmon.

config SENSORS_S3C_RAW
	bool "Include raw channel attributes in sysfs"
	depends on SENSORS_S3C
	help
	  Say Y here if you want to include raw copies of all the ADC
	  channels in sysfs.

config SENSORS_SIS5595
	tristate "Silicon Integrated Systems Corp. SiS5595"
	depends on PCI
	help
	  If you say yes here you get support for the integrated sensors in
	  SiS5595 South Bridges.

	  This driver can also be built as a module.  If so, the module
	  will be called sis5595.

config SENSORS_DME1737
	tristate "SMSC DME1737, SCH311x and compatibles"
	depends on I2C && !PPC
	select HWMON_VID
	help
	  If you say yes here you get support for the hardware monitoring
	  and fan control features of the SMSC DME1737, SCH311x, SCH5027, and
	  Asus A8000 Super-I/O chips.

	  This driver can also be built as a module.  If so, the module
	  will be called dme1737.

config SENSORS_EMC1403
	tristate "SMSC EMC1403/23 thermal sensor"
	depends on I2C
	select REGMAP_I2C
	help
	  If you say yes here you get support for the SMSC EMC1403/23
	  temperature monitoring chip.

	  Threshold values can be configured using sysfs.
	  Data from the different diodes are accessible via sysfs.

config SENSORS_EMC2103
	tristate "SMSC EMC2103"
	depends on I2C
	help
	  If you say yes here you get support for the temperature
	  and fan sensors of the SMSC EMC2103 chips.

	  This driver can also be built as a module.  If so, the module
	  will be called emc2103.

config SENSORS_EMC6W201
	tristate "SMSC EMC6W201"
	depends on I2C
	help
	  If you say yes here you get support for the SMSC EMC6W201
	  hardware monitoring chip.

	  This driver can also be built as a module.  If so, the module
	  will be called emc6w201.

config SENSORS_SMSC47M1
	tristate "SMSC LPC47M10x and compatibles"
	depends on !PPC
	help
	  If you say yes here you get support for the integrated fan
	  monitoring and control capabilities of the SMSC LPC47B27x,
	  LPC47M10x, LPC47M112, LPC47M13x, LPC47M14x, LPC47M15x,
	  LPC47M192, LPC47M292 and LPC47M997 chips.

	  The temperature and voltage sensor features of the LPC47M15x,
	  LPC47M192, LPC47M292 and LPC47M997 are supported by another
	  driver, select also "SMSC LPC47M192 and compatibles" below for
	  those.

	  This driver can also be built as a module.  If so, the module
	  will be called smsc47m1.

config SENSORS_SMSC47M192
	tristate "SMSC LPC47M192 and compatibles"
	depends on I2C
	select HWMON_VID
	help
	  If you say yes here you get support for the temperature and
	  voltage sensors of the SMSC LPC47M192, LPC47M15x, LPC47M292
	  and LPC47M997 chips.

	  The fan monitoring and control capabilities of these chips
	  are supported by another driver, select
	  "SMSC LPC47M10x and compatibles" above. You need both drivers
	  if you want fan control and voltage/temperature sensor support.

	  This driver can also be built as a module.  If so, the module
	  will be called smsc47m192.

config SENSORS_SMSC47B397
	tristate "SMSC LPC47B397-NC"
	depends on !PPC
	help
	  If you say yes here you get support for the SMSC LPC47B397-NC
	  sensor chip.

	  This driver can also be built as a module.  If so, the module
	  will be called smsc47b397.

config SENSORS_SCH56XX_COMMON
	tristate
	default n

config SENSORS_SCH5627
	tristate "SMSC SCH5627"
	depends on !PPC && WATCHDOG
	select SENSORS_SCH56XX_COMMON
	select WATCHDOG_CORE
	help
	  If you say yes here you get support for the hardware monitoring
	  features of the SMSC SCH5627 Super-I/O chip including support for
	  the integrated watchdog.

	  This driver can also be built as a module.  If so, the module
	  will be called sch5627.

config SENSORS_SCH5636
	tristate "SMSC SCH5636"
	depends on !PPC && WATCHDOG
	select SENSORS_SCH56XX_COMMON
	select WATCHDOG_CORE
	help
	  SMSC SCH5636 Super I/O chips include an embedded microcontroller for
	  hardware monitoring solutions, allowing motherboard manufacturers to
	  create their own custom hwmon solution based upon the SCH5636.

	  Currently this driver only supports the Fujitsu Theseus SCH5636 based
	  hwmon solution. Say yes here if you want support for the Fujitsu
	  Theseus' hardware monitoring features including support for the
	  integrated watchdog.

	  This driver can also be built as a module.  If so, the module
	  will be called sch5636.

config SENSORS_SMM665
	tristate "Summit Microelectronics SMM665"
	depends on I2C
	default n
	help
	  If you say yes here you get support for the hardware monitoring
	  features of the Summit Microelectronics SMM665/SMM665B Six-Channel
	  Active DC Output Controller / Monitor.

	  Other supported chips are SMM465, SMM665C, SMM764, and SMM766.
	  Support for those chips is untested.

	  This driver can also be built as a module. If so, the module will
	  be called smm665.

config SENSORS_ADC128D818
	tristate "Texas Instruments ADC128D818"
	depends on I2C
	help
	  If you say yes here you get support for the Texas Instruments
	  ADC128D818 System Monitor with Temperature Sensor chip.

	  This driver can also be built as a module. If so, the module
	  will be called adc128d818.

config SENSORS_ADS1015
	tristate "Texas Instruments ADS1015"
	depends on I2C
	help
	  If you say yes here you get support for Texas Instruments
	  ADS1015/ADS1115 12/16-bit 4-input ADC device.

	  This driver can also be built as a module.  If so, the module
	  will be called ads1015.

config SENSORS_ADS7828
	tristate "Texas Instruments ADS7828 and compatibles"
	depends on I2C
	select REGMAP_I2C
	help
	  If you say yes here you get support for Texas Instruments ADS7828 and
	  ADS7830 8-channel A/D converters. ADS7828 resolution is 12-bit, while
	  it is 8-bit on ADS7830.

	  This driver can also be built as a module.  If so, the module
	  will be called ads7828.

config SENSORS_ADS7871
	tristate "Texas Instruments ADS7871 A/D converter"
	depends on SPI
	help
	  If you say yes here you get support for TI ADS7871 & ADS7870

	  This driver can also be built as a module.  If so, the module
	  will be called ads7871.

config SENSORS_AMC6821
	tristate "Texas Instruments AMC6821"
	depends on I2C 
	help
	  If you say yes here you get support for the Texas Instruments
	  AMC6821 hardware monitoring chips.

	  This driver can also be build as a module.  If so, the module
	  will be called amc6821.

config SENSORS_INA209
	tristate "TI / Burr Brown INA209"
	depends on I2C
	help
	  If you say yes here you get support for the TI / Burr Brown INA209
	  voltage / current / power monitor I2C interface.

	  This driver can also be built as a module. If so, the module will
	  be called ina209.

config SENSORS_INA2XX
	tristate "Texas Instruments INA219 and compatibles"
	depends on I2C
	select REGMAP_I2C
	help
	  If you say yes here you get support for INA219, INA220, INA226,
	  INA230, and INA231 power monitor chips.

	  The INA2xx driver is configured for the default configuration of
	  the part as described in the datasheet.
	  Default value for Rshunt is 10 mOhms.
	  This driver can also be built as a module.  If so, the module
	  will be called ina2xx.

config SENSORS_TC74
	tristate "Microchip TC74"
	depends on I2C
	help
	  If you say yes here you get support for Microchip TC74 single
	  input temperature sensor chips.

	  This driver can also be built as a module.  If so, the module
	  will be called tc74.

config SENSORS_THMC50
	tristate "Texas Instruments THMC50 / Analog Devices ADM1022"
	depends on I2C
	help
	  If you say yes here you get support for Texas Instruments THMC50
	  sensor chips and clones: the Analog Devices ADM1022.

	  This driver can also be built as a module.  If so, the module
	  will be called thmc50.

config SENSORS_TMP102
	tristate "Texas Instruments TMP102"
	depends on I2C
	depends on THERMAL || !THERMAL_OF
	help
	  If you say yes here you get support for Texas Instruments TMP102
	  sensor chips.

	  This driver can also be built as a module.  If so, the module
	  will be called tmp102.

config SENSORS_TMP103
	tristate "Texas Instruments TMP103"
	depends on I2C
	select REGMAP_I2C
	help
	  If you say yes here you get support for Texas Instruments TMP103
	  sensor chips.

	  This driver can also be built as a module.  If so, the module
	  will be called tmp103.

config SENSORS_TMP401
	tristate "Texas Instruments TMP401 and compatibles"
	depends on I2C
	help
	  If you say yes here you get support for Texas Instruments TMP401,
	  TMP411, TMP431, TMP432 and TMP435 temperature sensor chips.

	  This driver can also be built as a module.  If so, the module
	  will be called tmp401.

config SENSORS_TMP421
	tristate "Texas Instruments TMP421 and compatible"
	depends on I2C
	help
	  If you say yes here you get support for Texas Instruments TMP421,
	  TMP422, TMP423, TMP441, and TMP442 temperature sensor chips.

	  This driver can also be built as a module.  If so, the module
	  will be called tmp421.

config SENSORS_TWL4030_MADC
	tristate "Texas Instruments TWL4030 MADC Hwmon"
	depends on TWL4030_MADC
	help
	If you say yes here you get hwmon support for triton
	TWL4030-MADC.

	This driver can also be built as a module. If so it will be called
	twl4030-madc-hwmon.

config SENSORS_VEXPRESS
	tristate "Versatile Express"
	depends on VEXPRESS_CONFIG
	help
	  This driver provides support for hardware sensors available on
	  the ARM Ltd's Versatile Express platform. It can provide wide
	  range of information like temperature, power, energy.

config SENSORS_VIA_CPUTEMP
	tristate "VIA CPU temperature sensor"
	depends on X86
	select HWMON_VID
	help
	  If you say yes here you get support for the temperature
	  sensor inside your CPU. Supported are all known variants of
	  the VIA C7 and Nano.

config SENSORS_VIA686A
	tristate "VIA686A"
	depends on PCI
	help
	  If you say yes here you get support for the integrated sensors in
	  Via 686A/B South Bridges.

	  This driver can also be built as a module.  If so, the module
	  will be called via686a.

config SENSORS_VT1211
	tristate "VIA VT1211"
	depends on !PPC
	select HWMON_VID
	help
	  If you say yes here then you get support for hardware monitoring
	  features of the VIA VT1211 Super-I/O chip.

	  This driver can also be built as a module.  If so, the module
	  will be called vt1211.

config SENSORS_VT8231
	tristate "VIA VT8231"
	depends on PCI
	select HWMON_VID
	help
	  If you say yes here then you get support for the integrated sensors
	  in the VIA VT8231 device.

	  This driver can also be built as a module.  If so, the module
	  will be called vt8231.

config SENSORS_W83781D
	tristate "Winbond W83781D, W83782D, W83783S, Asus AS99127F"
	depends on I2C
	select HWMON_VID
	help
	  If you say yes here you get support for the Winbond W8378x series
	  of sensor chips: the W83781D, W83782D and W83783S, and the similar
	  Asus AS99127F.

	  This driver can also be built as a module.  If so, the module
	  will be called w83781d.

config SENSORS_W83791D
	tristate "Winbond W83791D"
	depends on I2C
	select HWMON_VID
	help
	  If you say yes here you get support for the Winbond W83791D chip.

	  This driver can also be built as a module.  If so, the module
	  will be called w83791d.

config SENSORS_W83792D
	tristate "Winbond W83792D"
	depends on I2C
	help
	  If you say yes here you get support for the Winbond W83792D chip.

	  This driver can also be built as a module.  If so, the module
	  will be called w83792d.

config SENSORS_W83793
	tristate "Winbond W83793"
	depends on I2C
	select HWMON_VID
	help
	  If you say yes here you get support for the Winbond W83793
	  hardware monitoring chip, including support for the integrated
	  watchdog.

	  This driver can also be built as a module.  If so, the module
	  will be called w83793.

config SENSORS_W83795
	tristate "Winbond/Nuvoton W83795G/ADG"
	depends on I2C
	help
	  If you say yes here you get support for the Winbond W83795G and
	  W83795ADG hardware monitoring chip, including manual fan speed
	  control.

	  This driver can also be built as a module.  If so, the module
	  will be called w83795.

config SENSORS_W83795_FANCTRL
	bool "Include automatic fan control support (DANGEROUS)"
	depends on SENSORS_W83795
	default n
	help
	  If you say yes here, support for automatic fan speed control
	  will be included in the driver.

	  This part of the code wasn't carefully reviewed and tested yet,
	  so enabling this option is strongly discouraged on production
	  servers. Only developers and testers should enable it for the
	  time being.

	  Please also note that this option will create sysfs attribute
	  files which may change in the future, so you shouldn't rely
	  on them being stable.

config SENSORS_W83L785TS
	tristate "Winbond W83L785TS-S"
	depends on I2C
	help
	  If you say yes here you get support for the Winbond W83L785TS-S
	  sensor chip, which is used on the Asus A7N8X, among other
	  motherboards.

	  This driver can also be built as a module.  If so, the module
	  will be called w83l785ts.

config SENSORS_W83L786NG
	tristate "Winbond W83L786NG, W83L786NR"
	depends on I2C
	help
	  If you say yes here you get support for the Winbond W83L786NG
	  and W83L786NR sensor chips.

	  This driver can also be built as a module.  If so, the module
	  will be called w83l786ng.

config SENSORS_W83627HF
	tristate "Winbond W83627HF, W83627THF, W83637HF, W83687THF, W83697HF"
	depends on !PPC
	select HWMON_VID
	help
	  If you say yes here you get support for the Winbond W836X7 series
	  of sensor chips: the W83627HF, W83627THF, W83637HF, W83687THF and
	  W83697HF.

	  This driver can also be built as a module.  If so, the module
	  will be called w83627hf.

config SENSORS_W83627EHF
	tristate "Winbond W83627EHF/EHG/DHG/UHG, W83667HG, NCT6775F, NCT6776F"
	depends on !PPC
	select HWMON_VID
	help
	  If you say yes here you get support for the hardware
	  monitoring functionality of the Winbond W83627EHF Super-I/O chip.

	  This driver also supports the W83627EHG, which is the lead-free
	  version of the W83627EHF, and the W83627DHG, which is a similar
	  chip suited for specific Intel processors that use PECI such as
	  the Core 2 Duo. And also the W83627UHG, which is a stripped down
	  version of the W83627DHG (as far as hardware monitoring goes.)

	  This driver also supports Nuvoton W83667HG, W83667HG-B, NCT6775F
	  (also known as W83667HG-I), and NCT6776F.

	  This driver can also be built as a module.  If so, the module
	  will be called w83627ehf.

config SENSORS_WM831X
	tristate "WM831x PMICs"
	depends on MFD_WM831X
	help
	  If you say yes here you get support for the hardware
	  monitoring functionality of the Wolfson Microelectronics
	  WM831x series of PMICs.

	  This driver can also be built as a module.  If so, the module
	  will be called wm831x-hwmon.

config SENSORS_WM8350
	tristate "Wolfson Microelectronics WM835x"
	depends on MFD_WM8350
	help
	  If you say yes here you get support for the hardware
	  monitoring features of the WM835x series of PMICs.

	  This driver can also be built as a module.  If so, the module
	  will be called wm8350-hwmon.

config SENSORS_ULTRA45
	tristate "Sun Ultra45 PIC16F747"
	depends on SPARC64
	help
	  This driver provides support for the Ultra45 workstation environmental
	  sensors.

if ACPI

comment "ACPI drivers"

config SENSORS_ACPI_POWER
	tristate "ACPI 4.0 power meter"
	help
	  This driver exposes ACPI 4.0 power meters as hardware monitoring
	  devices.  Say Y (or M) if you have a computer with ACPI 4.0 firmware
	  and a power meter.

	  To compile this driver as a module, choose M here:
	  the module will be called acpi_power_meter.

config SENSORS_ATK0110
	tristate "ASUS ATK0110"
	depends on X86
	help
	  If you say yes here you get support for the ACPI hardware
	  monitoring interface found in many ASUS motherboards. This
	  driver will provide readings of fans, voltages and temperatures
	  through the system firmware.

	  This driver can also be built as a module. If so, the module
	  will be called asus_atk0110.

endif # ACPI

endif # HWMON<|MERGE_RESOLUTION|>--- conflicted
+++ resolved
@@ -324,10 +324,7 @@
 config SENSORS_ARM_SCPI
 	tristate "ARM SCPI Sensors"
 	depends on ARM_SCPI_PROTOCOL
-<<<<<<< HEAD
-=======
 	depends on THERMAL || !THERMAL_OF
->>>>>>> 06a691e6
 	help
 	  This driver provides support for temperature, voltage, current
 	  and power sensors available on ARM Ltd's SCP based platforms. The
