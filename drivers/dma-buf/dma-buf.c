--- conflicted
+++ resolved
@@ -1054,7 +1054,6 @@
 }
 EXPORT_SYMBOL_GPL(dma_buf_end_cpu_access);
 
-<<<<<<< HEAD
 int dma_buf_end_cpu_access_partial(struct dma_buf *dmabuf,
 				   enum dma_data_direction direction,
 				   unsigned int offset, unsigned int len)
@@ -1070,46 +1069,6 @@
 	return ret;
 }
 EXPORT_SYMBOL_GPL(dma_buf_end_cpu_access_partial);
-
-/**
- * dma_buf_kmap - Map a page of the buffer object into kernel address space. The
- * same restrictions as for kmap and friends apply.
- * @dmabuf:	[in]	buffer to map page from.
- * @page_num:	[in]	page in PAGE_SIZE units to map.
- *
- * This call must always succeed, any necessary preparations that might fail
- * need to be done in begin_cpu_access.
- */
-void *dma_buf_kmap(struct dma_buf *dmabuf, unsigned long page_num)
-{
-	WARN_ON(!dmabuf);
-
-	if (!dmabuf->ops->map)
-		return NULL;
-	return dmabuf->ops->map(dmabuf, page_num);
-}
-EXPORT_SYMBOL_GPL(dma_buf_kmap);
-
-/**
- * dma_buf_kunmap - Unmap a page obtained by dma_buf_kmap.
- * @dmabuf:	[in]	buffer to unmap page from.
- * @page_num:	[in]	page in PAGE_SIZE units to unmap.
- * @vaddr:	[in]	kernel space pointer obtained from dma_buf_kmap.
- *
- * This call must always succeed.
- */
-void dma_buf_kunmap(struct dma_buf *dmabuf, unsigned long page_num,
-		    void *vaddr)
-{
-	WARN_ON(!dmabuf);
-
-	if (dmabuf->ops->unmap)
-		dmabuf->ops->unmap(dmabuf, page_num, vaddr);
-}
-EXPORT_SYMBOL_GPL(dma_buf_kunmap);
-
-=======
->>>>>>> 9f68e365
 
 /**
  * dma_buf_mmap - Setup up a userspace mmap with the given vma
