--- conflicted
+++ resolved
@@ -2520,10 +2520,7 @@
 	port->mapbase		= mpdev->resource[0].start;
 	port->irq		= mpdev->resource[1].start;
 	port->rs485_config	= atmel_config_rs485;
-<<<<<<< HEAD
-=======
 	port->iso7816_config	= atmel_config_iso7816;
->>>>>>> 59eaeba6
 	port->membase		= NULL;
 
 	memset(&atmel_port->rx_ring, 0, sizeof(atmel_port->rx_ring));
