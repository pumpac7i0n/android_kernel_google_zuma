--- conflicted
+++ resolved
@@ -994,30 +994,17 @@
 	       estats->total_bytes_received_lo,
 	       estats->rx_stat_ifhcinbadoctets_lo);
 
-<<<<<<< HEAD
-	ADD_64(fstats->total_bytes_received_hi,
-	       le32_to_cpu(tfunc->rcv_error_bytes.hi),
-	       fstats->total_bytes_received_lo,
-	       le32_to_cpu(tfunc->rcv_error_bytes.lo));
-
-	memcpy(estats, &(fstats->total_bytes_received_hi),
-	       sizeof(struct host_func_stats) - 2*sizeof(u32));
-=======
 	ADD_64(estats->total_bytes_received_hi,
 	       le32_to_cpu(tfunc->rcv_error_bytes.hi),
 	       estats->total_bytes_received_lo,
 	       le32_to_cpu(tfunc->rcv_error_bytes.lo));
->>>>>>> e9676695
 
 	ADD_64(estats->error_bytes_received_hi,
 	       le32_to_cpu(tfunc->rcv_error_bytes.hi),
 	       estats->error_bytes_received_lo,
 	       le32_to_cpu(tfunc->rcv_error_bytes.lo));
-<<<<<<< HEAD
-=======
 
 	UPDATE_ESTAT(etherstatsoverrsizepkts, rx_stat_dot3statsframestoolong);
->>>>>>> e9676695
 
 	ADD_64(estats->error_bytes_received_hi,
 	       estats->rx_stat_ifhcinbadoctets_hi,
