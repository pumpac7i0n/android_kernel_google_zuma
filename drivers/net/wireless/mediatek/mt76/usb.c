// SPDX-License-Identifier: ISC
/*
 * Copyright (C) 2018 Lorenzo Bianconi <lorenzo.bianconi83@gmail.com>
 */

#include <linux/module.h>
#include "mt76.h"
#include "usb_trace.h"
#include "dma.h"

#define MT_VEND_REQ_MAX_RETRY	10
#define MT_VEND_REQ_TOUT_MS	300

static bool disable_usb_sg;
module_param_named(disable_usb_sg, disable_usb_sg, bool, 0644);
MODULE_PARM_DESC(disable_usb_sg, "Disable usb scatter-gather support");

static int __mt76u_vendor_request(struct mt76_dev *dev, u8 req,
				  u8 req_type, u16 val, u16 offset,
				  void *buf, size_t len)
{
	struct usb_interface *uintf = to_usb_interface(dev->dev);
	struct usb_device *udev = interface_to_usbdev(uintf);
	unsigned int pipe;
	int i, ret;

	lockdep_assert_held(&dev->usb.usb_ctrl_mtx);

	pipe = (req_type & USB_DIR_IN) ? usb_rcvctrlpipe(udev, 0)
				       : usb_sndctrlpipe(udev, 0);
	for (i = 0; i < MT_VEND_REQ_MAX_RETRY; i++) {
		if (test_bit(MT76_REMOVED, &dev->phy.state))
			return -EIO;

		ret = usb_control_msg(udev, pipe, req, req_type, val,
				      offset, buf, len, MT_VEND_REQ_TOUT_MS);
		if (ret == -ENODEV)
			set_bit(MT76_REMOVED, &dev->phy.state);
		if (ret >= 0 || ret == -ENODEV)
			return ret;
		usleep_range(5000, 10000);
	}

	dev_err(dev->dev, "vendor request req:%02x off:%04x failed:%d\n",
		req, offset, ret);
	return ret;
}

int mt76u_vendor_request(struct mt76_dev *dev, u8 req,
			 u8 req_type, u16 val, u16 offset,
			 void *buf, size_t len)
{
	int ret;

	mutex_lock(&dev->usb.usb_ctrl_mtx);
	ret = __mt76u_vendor_request(dev, req, req_type,
				     val, offset, buf, len);
	trace_usb_reg_wr(dev, offset, val);
	mutex_unlock(&dev->usb.usb_ctrl_mtx);

	return ret;
}
EXPORT_SYMBOL_GPL(mt76u_vendor_request);

static u32 ___mt76u_rr(struct mt76_dev *dev, u8 req, u32 addr)
{
	struct mt76_usb *usb = &dev->usb;
	u32 data = ~0;
	int ret;

	ret = __mt76u_vendor_request(dev, req,
				     USB_DIR_IN | USB_TYPE_VENDOR,
				     addr >> 16, addr, usb->data,
				     sizeof(__le32));
	if (ret == sizeof(__le32))
		data = get_unaligned_le32(usb->data);
	trace_usb_reg_rr(dev, addr, data);

	return data;
}

static u32 __mt76u_rr(struct mt76_dev *dev, u32 addr)
{
	u8 req;

	switch (addr & MT_VEND_TYPE_MASK) {
	case MT_VEND_TYPE_EEPROM:
		req = MT_VEND_READ_EEPROM;
		break;
	case MT_VEND_TYPE_CFG:
		req = MT_VEND_READ_CFG;
		break;
	default:
		req = MT_VEND_MULTI_READ;
		break;
	}

	return ___mt76u_rr(dev, req, addr & ~MT_VEND_TYPE_MASK);
}

static u32 mt76u_rr(struct mt76_dev *dev, u32 addr)
{
	u32 ret;

	mutex_lock(&dev->usb.usb_ctrl_mtx);
	ret = __mt76u_rr(dev, addr);
	mutex_unlock(&dev->usb.usb_ctrl_mtx);

	return ret;
}

static u32 mt76u_rr_ext(struct mt76_dev *dev, u32 addr)
{
	u32 ret;

	mutex_lock(&dev->usb.usb_ctrl_mtx);
	ret = ___mt76u_rr(dev, MT_VEND_READ_EXT, addr);
	mutex_unlock(&dev->usb.usb_ctrl_mtx);

	return ret;
}

static void ___mt76u_wr(struct mt76_dev *dev, u8 req,
			u32 addr, u32 val)
{
	struct mt76_usb *usb = &dev->usb;

	put_unaligned_le32(val, usb->data);
	__mt76u_vendor_request(dev, req,
			       USB_DIR_OUT | USB_TYPE_VENDOR,
			       addr >> 16, addr, usb->data,
			       sizeof(__le32));
	trace_usb_reg_wr(dev, addr, val);
}

static void __mt76u_wr(struct mt76_dev *dev, u32 addr, u32 val)
{
	u8 req;

	switch (addr & MT_VEND_TYPE_MASK) {
	case MT_VEND_TYPE_CFG:
		req = MT_VEND_WRITE_CFG;
		break;
	default:
		req = MT_VEND_MULTI_WRITE;
		break;
	}
	___mt76u_wr(dev, req, addr & ~MT_VEND_TYPE_MASK, val);
}

static void mt76u_wr(struct mt76_dev *dev, u32 addr, u32 val)
{
	mutex_lock(&dev->usb.usb_ctrl_mtx);
	__mt76u_wr(dev, addr, val);
	mutex_unlock(&dev->usb.usb_ctrl_mtx);
}

static void mt76u_wr_ext(struct mt76_dev *dev, u32 addr, u32 val)
{
	mutex_lock(&dev->usb.usb_ctrl_mtx);
	___mt76u_wr(dev, MT_VEND_WRITE_EXT, addr, val);
	mutex_unlock(&dev->usb.usb_ctrl_mtx);
}

static u32 mt76u_rmw(struct mt76_dev *dev, u32 addr,
		     u32 mask, u32 val)
{
	mutex_lock(&dev->usb.usb_ctrl_mtx);
	val |= __mt76u_rr(dev, addr) & ~mask;
	__mt76u_wr(dev, addr, val);
	mutex_unlock(&dev->usb.usb_ctrl_mtx);

	return val;
}

static u32 mt76u_rmw_ext(struct mt76_dev *dev, u32 addr,
			 u32 mask, u32 val)
{
	mutex_lock(&dev->usb.usb_ctrl_mtx);
	val |= ___mt76u_rr(dev, MT_VEND_READ_EXT, addr) & ~mask;
	___mt76u_wr(dev, MT_VEND_WRITE_EXT, addr, val);
	mutex_unlock(&dev->usb.usb_ctrl_mtx);

	return val;
}

static void mt76u_copy(struct mt76_dev *dev, u32 offset,
		       const void *data, int len)
{
	struct mt76_usb *usb = &dev->usb;
	const u8 *val = data;
	int ret;
	int current_batch_size;
	int i = 0;

	/* Assure that always a multiple of 4 bytes are copied,
	 * otherwise beacons can be corrupted.
	 * See: "mt76: round up length on mt76_wr_copy"
	 * Commit 850e8f6fbd5d0003b0
	 */
	len = round_up(len, 4);

	mutex_lock(&usb->usb_ctrl_mtx);
	while (i < len) {
		current_batch_size = min_t(int, usb->data_len, len - i);
		memcpy(usb->data, val + i, current_batch_size);
		ret = __mt76u_vendor_request(dev, MT_VEND_MULTI_WRITE,
					     USB_DIR_OUT | USB_TYPE_VENDOR,
					     0, offset + i, usb->data,
					     current_batch_size);
		if (ret < 0)
			break;

		i += current_batch_size;
	}
	mutex_unlock(&usb->usb_ctrl_mtx);
}

static void mt76u_copy_ext(struct mt76_dev *dev, u32 offset,
			   const void *data, int len)
{
	struct mt76_usb *usb = &dev->usb;
	int ret, i = 0, batch_len;
	const u8 *val = data;

	len = round_up(len, 4);
	mutex_lock(&usb->usb_ctrl_mtx);
	while (i < len) {
		batch_len = min_t(int, usb->data_len, len - i);
		memcpy(usb->data, val + i, batch_len);
		ret = __mt76u_vendor_request(dev, MT_VEND_WRITE_EXT,
					     USB_DIR_OUT | USB_TYPE_VENDOR,
					     (offset + i) >> 16, offset + i,
					     usb->data, batch_len);
		if (ret < 0)
			break;

		i += batch_len;
	}
	mutex_unlock(&usb->usb_ctrl_mtx);
}

static void
mt76u_read_copy_ext(struct mt76_dev *dev, u32 offset,
		    void *data, int len)
{
	struct mt76_usb *usb = &dev->usb;
	int i = 0, batch_len, ret;
	u8 *val = data;

	len = round_up(len, 4);
	mutex_lock(&usb->usb_ctrl_mtx);
	while (i < len) {
		batch_len = min_t(int, usb->data_len, len - i);
		ret = __mt76u_vendor_request(dev, MT_VEND_READ_EXT,
					     USB_DIR_IN | USB_TYPE_VENDOR,
					     (offset + i) >> 16, offset + i,
					     usb->data, batch_len);
		if (ret < 0)
			break;

		memcpy(val + i, usb->data, batch_len);
		i += batch_len;
	}
	mutex_unlock(&usb->usb_ctrl_mtx);
}

void mt76u_single_wr(struct mt76_dev *dev, const u8 req,
		     const u16 offset, const u32 val)
{
	mutex_lock(&dev->usb.usb_ctrl_mtx);
	__mt76u_vendor_request(dev, req,
			       USB_DIR_OUT | USB_TYPE_VENDOR,
			       val & 0xffff, offset, NULL, 0);
	__mt76u_vendor_request(dev, req,
			       USB_DIR_OUT | USB_TYPE_VENDOR,
			       val >> 16, offset + 2, NULL, 0);
	mutex_unlock(&dev->usb.usb_ctrl_mtx);
}
EXPORT_SYMBOL_GPL(mt76u_single_wr);

static int
mt76u_req_wr_rp(struct mt76_dev *dev, u32 base,
		const struct mt76_reg_pair *data, int len)
{
	struct mt76_usb *usb = &dev->usb;

	mutex_lock(&usb->usb_ctrl_mtx);
	while (len > 0) {
		__mt76u_wr(dev, base + data->reg, data->value);
		len--;
		data++;
	}
	mutex_unlock(&usb->usb_ctrl_mtx);

	return 0;
}

static int
mt76u_wr_rp(struct mt76_dev *dev, u32 base,
	    const struct mt76_reg_pair *data, int n)
{
	if (test_bit(MT76_STATE_MCU_RUNNING, &dev->phy.state))
		return dev->mcu_ops->mcu_wr_rp(dev, base, data, n);
	else
		return mt76u_req_wr_rp(dev, base, data, n);
}

static int
mt76u_req_rd_rp(struct mt76_dev *dev, u32 base, struct mt76_reg_pair *data,
		int len)
{
	struct mt76_usb *usb = &dev->usb;

	mutex_lock(&usb->usb_ctrl_mtx);
	while (len > 0) {
		data->value = __mt76u_rr(dev, base + data->reg);
		len--;
		data++;
	}
	mutex_unlock(&usb->usb_ctrl_mtx);

	return 0;
}

static int
mt76u_rd_rp(struct mt76_dev *dev, u32 base,
	    struct mt76_reg_pair *data, int n)
{
	if (test_bit(MT76_STATE_MCU_RUNNING, &dev->phy.state))
		return dev->mcu_ops->mcu_rd_rp(dev, base, data, n);
	else
		return mt76u_req_rd_rp(dev, base, data, n);
}

static bool mt76u_check_sg(struct mt76_dev *dev)
{
	struct usb_interface *uintf = to_usb_interface(dev->dev);
	struct usb_device *udev = interface_to_usbdev(uintf);

	return (!disable_usb_sg && udev->bus->sg_tablesize > 0 &&
		(udev->bus->no_sg_constraint ||
		 udev->speed == USB_SPEED_WIRELESS));
}

static int
mt76u_set_endpoints(struct usb_interface *intf,
		    struct mt76_usb *usb)
{
	struct usb_host_interface *intf_desc = intf->cur_altsetting;
	struct usb_endpoint_descriptor *ep_desc;
	int i, in_ep = 0, out_ep = 0;

	for (i = 0; i < intf_desc->desc.bNumEndpoints; i++) {
		ep_desc = &intf_desc->endpoint[i].desc;

		if (usb_endpoint_is_bulk_in(ep_desc) &&
		    in_ep < __MT_EP_IN_MAX) {
			usb->in_ep[in_ep] = usb_endpoint_num(ep_desc);
			in_ep++;
		} else if (usb_endpoint_is_bulk_out(ep_desc) &&
			   out_ep < __MT_EP_OUT_MAX) {
			usb->out_ep[out_ep] = usb_endpoint_num(ep_desc);
			out_ep++;
		}
	}

	if (in_ep != __MT_EP_IN_MAX || out_ep != __MT_EP_OUT_MAX)
		return -EINVAL;
	return 0;
}

static int
mt76u_fill_rx_sg(struct mt76_dev *dev, struct mt76_queue *q, struct urb *urb,
		 int nsgs, gfp_t gfp)
{
	int i;

	for (i = 0; i < nsgs; i++) {
		struct page *page;
		void *data;
		int offset;

		data = page_frag_alloc(&q->rx_page, q->buf_size, gfp);
		if (!data)
			break;

		page = virt_to_head_page(data);
		offset = data - page_address(page);
		sg_set_page(&urb->sg[i], page, q->buf_size, offset);
	}

	if (i < nsgs) {
		int j;

		for (j = nsgs; j < urb->num_sgs; j++)
			skb_free_frag(sg_virt(&urb->sg[j]));
		urb->num_sgs = i;
	}

	urb->num_sgs = max_t(int, i, urb->num_sgs);
	urb->transfer_buffer_length = urb->num_sgs * q->buf_size;
	sg_init_marker(urb->sg, urb->num_sgs);

	return i ? : -ENOMEM;
}

static int
mt76u_refill_rx(struct mt76_dev *dev, struct mt76_queue *q,
		struct urb *urb, int nsgs, gfp_t gfp)
{
	enum mt76_rxq_id qid = q - &dev->q_rx[MT_RXQ_MAIN];

	if (qid == MT_RXQ_MAIN && dev->usb.sg_en)
		return mt76u_fill_rx_sg(dev, q, urb, nsgs, gfp);

	urb->transfer_buffer_length = q->buf_size;
	urb->transfer_buffer = page_frag_alloc(&q->rx_page, q->buf_size, gfp);

	return urb->transfer_buffer ? 0 : -ENOMEM;
}

static int
mt76u_urb_alloc(struct mt76_dev *dev, struct mt76_queue_entry *e,
		int sg_max_size)
{
	unsigned int size = sizeof(struct urb);

	if (dev->usb.sg_en)
		size += sg_max_size * sizeof(struct scatterlist);

	e->urb = kzalloc(size, GFP_KERNEL);
	if (!e->urb)
		return -ENOMEM;

	usb_init_urb(e->urb);

	if (dev->usb.sg_en && sg_max_size > 0)
		e->urb->sg = (struct scatterlist *)(e->urb + 1);

	return 0;
}

static int
mt76u_rx_urb_alloc(struct mt76_dev *dev, struct mt76_queue *q,
		   struct mt76_queue_entry *e)
{
	enum mt76_rxq_id qid = q - &dev->q_rx[MT_RXQ_MAIN];
	int err, sg_size;

	sg_size = qid == MT_RXQ_MAIN ? MT_RX_SG_MAX_SIZE : 0;
	err = mt76u_urb_alloc(dev, e, sg_size);
	if (err)
		return err;

	return mt76u_refill_rx(dev, q, e->urb, sg_size, GFP_KERNEL);
}

static void mt76u_urb_free(struct urb *urb)
{
	int i;

	for (i = 0; i < urb->num_sgs; i++)
		skb_free_frag(sg_virt(&urb->sg[i]));

	if (urb->transfer_buffer)
		skb_free_frag(urb->transfer_buffer);

	usb_free_urb(urb);
}

static void
mt76u_fill_bulk_urb(struct mt76_dev *dev, int dir, int index,
		    struct urb *urb, usb_complete_t complete_fn,
		    void *context)
{
	struct usb_interface *uintf = to_usb_interface(dev->dev);
	struct usb_device *udev = interface_to_usbdev(uintf);
	unsigned int pipe;

	if (dir == USB_DIR_IN)
		pipe = usb_rcvbulkpipe(udev, dev->usb.in_ep[index]);
	else
		pipe = usb_sndbulkpipe(udev, dev->usb.out_ep[index]);

	urb->dev = udev;
	urb->pipe = pipe;
	urb->complete = complete_fn;
	urb->context = context;
}

static struct urb *
mt76u_get_next_rx_entry(struct mt76_queue *q)
{
	struct urb *urb = NULL;
	unsigned long flags;

	spin_lock_irqsave(&q->lock, flags);
	if (q->queued > 0) {
		urb = q->entry[q->tail].urb;
		q->tail = (q->tail + 1) % q->ndesc;
		q->queued--;
	}
	spin_unlock_irqrestore(&q->lock, flags);

	return urb;
}

static int
mt76u_get_rx_entry_len(struct mt76_dev *dev, u8 *data,
		       u32 data_len)
{
	u16 dma_len, min_len;

	dma_len = get_unaligned_le16(data);
	if (dev->drv->drv_flags & MT_DRV_RX_DMA_HDR)
		return dma_len;

	min_len = MT_DMA_HDR_LEN + MT_RX_RXWI_LEN + MT_FCE_INFO_LEN;
	if (data_len < min_len || !dma_len ||
	    dma_len + MT_DMA_HDR_LEN > data_len ||
	    (dma_len & 0x3))
		return -EINVAL;
	return dma_len;
}

static struct sk_buff *
mt76u_build_rx_skb(struct mt76_dev *dev, void *data,
		   int len, int buf_size)
{
	int head_room, drv_flags = dev->drv->drv_flags;
	struct sk_buff *skb;

	head_room = drv_flags & MT_DRV_RX_DMA_HDR ? 0 : MT_DMA_HDR_LEN;
	if (SKB_WITH_OVERHEAD(buf_size) < head_room + len) {
		struct page *page;

		/* slow path, not enough space for data and
		 * skb_shared_info
		 */
		skb = alloc_skb(MT_SKB_HEAD_LEN, GFP_ATOMIC);
		if (!skb)
			return NULL;

		skb_put_data(skb, data + head_room, MT_SKB_HEAD_LEN);
		data += head_room + MT_SKB_HEAD_LEN;
		page = virt_to_head_page(data);
		skb_add_rx_frag(skb, skb_shinfo(skb)->nr_frags,
				page, data - page_address(page),
				len - MT_SKB_HEAD_LEN, buf_size);

		return skb;
	}

	/* fast path */
	skb = build_skb(data, buf_size);
	if (!skb)
		return NULL;

	skb_reserve(skb, head_room);
	__skb_put(skb, len);

	return skb;
}

static int
mt76u_process_rx_entry(struct mt76_dev *dev, struct urb *urb,
		       int buf_size)
{
	u8 *data = urb->num_sgs ? sg_virt(&urb->sg[0]) : urb->transfer_buffer;
	int data_len = urb->num_sgs ? urb->sg[0].length : urb->actual_length;
	int len, nsgs = 1, head_room, drv_flags = dev->drv->drv_flags;
	struct sk_buff *skb;

	if (!test_bit(MT76_STATE_INITIALIZED, &dev->phy.state))
		return 0;

	len = mt76u_get_rx_entry_len(dev, data, urb->actual_length);
	if (len < 0)
		return 0;

	head_room = drv_flags & MT_DRV_RX_DMA_HDR ? 0 : MT_DMA_HDR_LEN;
	data_len = min_t(int, len, data_len - head_room);
	skb = mt76u_build_rx_skb(dev, data, data_len, buf_size);
	if (!skb)
		return 0;

	len -= data_len;
	while (len > 0 && nsgs < urb->num_sgs) {
		data_len = min_t(int, len, urb->sg[nsgs].length);
		skb_add_rx_frag(skb, skb_shinfo(skb)->nr_frags,
				sg_page(&urb->sg[nsgs]),
				urb->sg[nsgs].offset, data_len,
				buf_size);
		len -= data_len;
		nsgs++;
	}
	dev->drv->rx_skb(dev, MT_RXQ_MAIN, skb);

	return nsgs;
}

static void mt76u_complete_rx(struct urb *urb)
{
	struct mt76_dev *dev = dev_get_drvdata(&urb->dev->dev);
	struct mt76_queue *q = urb->context;
	unsigned long flags;

	trace_rx_urb(dev, urb);

	switch (urb->status) {
	case -ECONNRESET:
	case -ESHUTDOWN:
	case -ENOENT:
		return;
	default:
		dev_err_ratelimited(dev->dev, "rx urb failed: %d\n",
				    urb->status);
		fallthrough;
	case 0:
		break;
	}

	spin_lock_irqsave(&q->lock, flags);
	if (WARN_ONCE(q->entry[q->head].urb != urb, "rx urb mismatch"))
		goto out;

	q->head = (q->head + 1) % q->ndesc;
	q->queued++;
	mt76_worker_schedule(&dev->usb.rx_worker);
out:
	spin_unlock_irqrestore(&q->lock, flags);
}

static int
mt76u_submit_rx_buf(struct mt76_dev *dev, enum mt76_rxq_id qid,
		    struct urb *urb)
{
	int ep = qid == MT_RXQ_MAIN ? MT_EP_IN_PKT_RX : MT_EP_IN_CMD_RESP;

	mt76u_fill_bulk_urb(dev, USB_DIR_IN, ep, urb,
			    mt76u_complete_rx, &dev->q_rx[qid]);
	trace_submit_urb(dev, urb);

	return usb_submit_urb(urb, GFP_ATOMIC);
}

static void
mt76u_process_rx_queue(struct mt76_dev *dev, struct mt76_queue *q)
{
	int qid = q - &dev->q_rx[MT_RXQ_MAIN];
	struct urb *urb;
	int err, count;

	while (true) {
		urb = mt76u_get_next_rx_entry(q);
		if (!urb)
			break;

		count = mt76u_process_rx_entry(dev, urb, q->buf_size);
		if (count > 0) {
			err = mt76u_refill_rx(dev, q, urb, count, GFP_ATOMIC);
			if (err < 0)
				break;
		}
		mt76u_submit_rx_buf(dev, qid, urb);
	}
	if (qid == MT_RXQ_MAIN) {
		local_bh_disable();
		mt76_rx_poll_complete(dev, MT_RXQ_MAIN, NULL);
		local_bh_enable();
	}
}

static void mt76u_rx_worker(struct mt76_worker *w)
{
	struct mt76_usb *usb = container_of(w, struct mt76_usb, rx_worker);
	struct mt76_dev *dev = container_of(usb, struct mt76_dev, usb);
	int i;

	rcu_read_lock();
	mt76_for_each_q_rx(dev, i)
		mt76u_process_rx_queue(dev, &dev->q_rx[i]);
	rcu_read_unlock();
}

static int
mt76u_submit_rx_buffers(struct mt76_dev *dev, enum mt76_rxq_id qid)
{
	struct mt76_queue *q = &dev->q_rx[qid];
	unsigned long flags;
	int i, err = 0;

	spin_lock_irqsave(&q->lock, flags);
	for (i = 0; i < q->ndesc; i++) {
		err = mt76u_submit_rx_buf(dev, qid, q->entry[i].urb);
		if (err < 0)
			break;
	}
	q->head = q->tail = 0;
	q->queued = 0;
	spin_unlock_irqrestore(&q->lock, flags);

	return err;
}

static int
mt76u_alloc_rx_queue(struct mt76_dev *dev, enum mt76_rxq_id qid)
{
	struct mt76_queue *q = &dev->q_rx[qid];
	int i, err;

	spin_lock_init(&q->lock);
	q->entry = devm_kcalloc(dev->dev,
				MT_NUM_RX_ENTRIES, sizeof(*q->entry),
				GFP_KERNEL);
	if (!q->entry)
		return -ENOMEM;

	q->ndesc = MT_NUM_RX_ENTRIES;
	q->buf_size = PAGE_SIZE;

	for (i = 0; i < q->ndesc; i++) {
		err = mt76u_rx_urb_alloc(dev, q, &q->entry[i]);
		if (err < 0)
			return err;
	}

	return mt76u_submit_rx_buffers(dev, qid);
}

int mt76u_alloc_mcu_queue(struct mt76_dev *dev)
{
	return mt76u_alloc_rx_queue(dev, MT_RXQ_MCU);
}
EXPORT_SYMBOL_GPL(mt76u_alloc_mcu_queue);

static void
mt76u_free_rx_queue(struct mt76_dev *dev, struct mt76_queue *q)
{
	struct page *page;
	int i;

	for (i = 0; i < q->ndesc; i++) {
		if (!q->entry[i].urb)
			continue;

		mt76u_urb_free(q->entry[i].urb);
		q->entry[i].urb = NULL;
	}

	if (!q->rx_page.va)
		return;

	page = virt_to_page(q->rx_page.va);
	__page_frag_cache_drain(page, q->rx_page.pagecnt_bias);
	memset(&q->rx_page, 0, sizeof(q->rx_page));
}

static void mt76u_free_rx(struct mt76_dev *dev)
{
	int i;

	mt76_worker_teardown(&dev->usb.rx_worker);

	mt76_for_each_q_rx(dev, i)
		mt76u_free_rx_queue(dev, &dev->q_rx[i]);
}

void mt76u_stop_rx(struct mt76_dev *dev)
{
	int i;

	mt76_worker_disable(&dev->usb.rx_worker);

	mt76_for_each_q_rx(dev, i) {
		struct mt76_queue *q = &dev->q_rx[i];
		int j;

		for (j = 0; j < q->ndesc; j++)
			usb_poison_urb(q->entry[j].urb);
	}
}
EXPORT_SYMBOL_GPL(mt76u_stop_rx);

int mt76u_resume_rx(struct mt76_dev *dev)
{
	int i;

	mt76_for_each_q_rx(dev, i) {
		struct mt76_queue *q = &dev->q_rx[i];
		int err, j;

		for (j = 0; j < q->ndesc; j++)
			usb_unpoison_urb(q->entry[j].urb);

		err = mt76u_submit_rx_buffers(dev, i);
		if (err < 0)
			return err;
	}

	mt76_worker_enable(&dev->usb.rx_worker);

	return 0;
}
EXPORT_SYMBOL_GPL(mt76u_resume_rx);

static void mt76u_status_worker(struct mt76_worker *w)
{
	struct mt76_usb *usb = container_of(w, struct mt76_usb, status_worker);
	struct mt76_dev *dev = container_of(usb, struct mt76_dev, usb);
	struct mt76_queue_entry entry;
	struct mt76_queue *q;
	int i;

	for (i = 0; i < IEEE80211_NUM_ACS; i++) {
		q = dev->phy.q_tx[i];
<<<<<<< HEAD
=======
		if (!q)
			continue;
>>>>>>> 7505c06d

		while (q->queued > 0) {
			if (!q->entry[q->tail].done)
				break;

			entry = q->entry[q->tail];
			q->entry[q->tail].done = false;

			mt76_queue_tx_complete(dev, q, &entry);
		}

		if (!q->queued)
			wake_up(&dev->tx_wait);

		mt76_worker_schedule(&dev->tx_worker);

		if (dev->drv->tx_status_data &&
		    !test_and_set_bit(MT76_READING_STATS, &dev->phy.state))
			queue_work(dev->wq, &dev->usb.stat_work);
	}
}

static void mt76u_tx_status_data(struct work_struct *work)
{
	struct mt76_usb *usb;
	struct mt76_dev *dev;
	u8 update = 1;
	u16 count = 0;

	usb = container_of(work, struct mt76_usb, stat_work);
	dev = container_of(usb, struct mt76_dev, usb);

	while (true) {
		if (test_bit(MT76_REMOVED, &dev->phy.state))
			break;

		if (!dev->drv->tx_status_data(dev, &update))
			break;
		count++;
	}

	if (count && test_bit(MT76_STATE_RUNNING, &dev->phy.state))
		queue_work(dev->wq, &usb->stat_work);
	else
		clear_bit(MT76_READING_STATS, &dev->phy.state);
}

static void mt76u_complete_tx(struct urb *urb)
{
	struct mt76_dev *dev = dev_get_drvdata(&urb->dev->dev);
	struct mt76_queue_entry *e = urb->context;

	if (mt76u_urb_error(urb))
		dev_err(dev->dev, "tx urb failed: %d\n", urb->status);
	e->done = true;

	mt76_worker_schedule(&dev->usb.status_worker);
}

static int
mt76u_tx_setup_buffers(struct mt76_dev *dev, struct sk_buff *skb,
		       struct urb *urb)
{
	urb->transfer_buffer_length = skb->len;

	if (!dev->usb.sg_en) {
		urb->transfer_buffer = skb->data;
		return 0;
	}

	sg_init_table(urb->sg, MT_TX_SG_MAX_SIZE);
	urb->num_sgs = skb_to_sgvec(skb, urb->sg, 0, skb->len);
	if (!urb->num_sgs)
		return -ENOMEM;

	return urb->num_sgs;
}

static int
mt76u_tx_queue_skb(struct mt76_dev *dev, struct mt76_queue *q,
		   struct sk_buff *skb, struct mt76_wcid *wcid,
		   struct ieee80211_sta *sta)
{
	struct mt76_tx_info tx_info = {
		.skb = skb,
	};
	u16 idx = q->head;
	int err;

	if (q->queued == q->ndesc)
		return -ENOSPC;

	skb->prev = skb->next = NULL;
	err = dev->drv->tx_prepare_skb(dev, NULL, q->qid, wcid, sta, &tx_info);
	if (err < 0)
		return err;

	err = mt76u_tx_setup_buffers(dev, tx_info.skb, q->entry[idx].urb);
	if (err < 0)
		return err;

	mt76u_fill_bulk_urb(dev, USB_DIR_OUT, q2ep(q->hw_idx),
			    q->entry[idx].urb, mt76u_complete_tx,
			    &q->entry[idx]);

	q->head = (q->head + 1) % q->ndesc;
	q->entry[idx].skb = tx_info.skb;
	q->queued++;

	return idx;
}

static void mt76u_tx_kick(struct mt76_dev *dev, struct mt76_queue *q)
{
	struct urb *urb;
	int err;

	while (q->first != q->head) {
		urb = q->entry[q->first].urb;

		trace_submit_urb(dev, urb);
		err = usb_submit_urb(urb, GFP_ATOMIC);
		if (err < 0) {
			if (err == -ENODEV)
				set_bit(MT76_REMOVED, &dev->phy.state);
			else
				dev_err(dev->dev, "tx urb submit failed:%d\n",
					err);
			break;
		}
		q->first = (q->first + 1) % q->ndesc;
	}
}

static u8 mt76u_ac_to_hwq(struct mt76_dev *dev, u8 ac)
{
	if (mt76_chip(dev) == 0x7663) {
		static const u8 lmac_queue_map[] = {
			/* ac to lmac mapping */
			[IEEE80211_AC_BK] = 0,
			[IEEE80211_AC_BE] = 1,
			[IEEE80211_AC_VI] = 2,
			[IEEE80211_AC_VO] = 4,
		};

		if (WARN_ON(ac >= ARRAY_SIZE(lmac_queue_map)))
			return 1; /* BE */

		return lmac_queue_map[ac];
	}

	return mt76_ac_to_hwq(ac);
}

static int mt76u_alloc_tx(struct mt76_dev *dev)
{
	struct mt76_queue *q;
	int i, j, err;

	for (i = 0; i <= MT_TXQ_PSD; i++) {
		if (i >= IEEE80211_NUM_ACS) {
			dev->phy.q_tx[i] = dev->phy.q_tx[0];
			continue;
		}

		q = devm_kzalloc(dev->dev, sizeof(*q), GFP_KERNEL);
		if (!q)
			return -ENOMEM;

		spin_lock_init(&q->lock);
		q->hw_idx = mt76u_ac_to_hwq(dev, i);
		q->qid = i;

		dev->phy.q_tx[i] = q;

		q->entry = devm_kcalloc(dev->dev,
					MT_NUM_TX_ENTRIES, sizeof(*q->entry),
					GFP_KERNEL);
		if (!q->entry)
			return -ENOMEM;

		q->ndesc = MT_NUM_TX_ENTRIES;
		for (j = 0; j < q->ndesc; j++) {
			err = mt76u_urb_alloc(dev, &q->entry[j],
					      MT_TX_SG_MAX_SIZE);
			if (err < 0)
				return err;
		}
	}
	return 0;
}

static void mt76u_free_tx(struct mt76_dev *dev)
{
	int i;

	mt76_worker_teardown(&dev->usb.status_worker);

	for (i = 0; i < IEEE80211_NUM_ACS; i++) {
		struct mt76_queue *q;
		int j;

		q = dev->phy.q_tx[i];
		if (!q)
			continue;

		for (j = 0; j < q->ndesc; j++) {
			usb_free_urb(q->entry[j].urb);
			q->entry[j].urb = NULL;
		}
	}
}

void mt76u_stop_tx(struct mt76_dev *dev)
{
	int ret;

	mt76_worker_disable(&dev->usb.status_worker);

	ret = wait_event_timeout(dev->tx_wait, !mt76_has_tx_pending(&dev->phy),
				 HZ / 5);
	if (!ret) {
		struct mt76_queue_entry entry;
		struct mt76_queue *q;
		int i, j;

		dev_err(dev->dev, "timed out waiting for pending tx\n");

		for (i = 0; i < IEEE80211_NUM_ACS; i++) {
			q = dev->phy.q_tx[i];
			if (!q)
				continue;

			for (j = 0; j < q->ndesc; j++)
				usb_kill_urb(q->entry[j].urb);
		}

		mt76_worker_disable(&dev->tx_worker);

		/* On device removal we maight queue skb's, but mt76u_tx_kick()
		 * will fail to submit urb, cleanup those skb's manually.
		 */
		for (i = 0; i < IEEE80211_NUM_ACS; i++) {
			q = dev->phy.q_tx[i];
			if (!q)
				continue;

			while (q->queued > 0) {
				entry = q->entry[q->tail];
				q->entry[q->tail].done = false;
				mt76_queue_tx_complete(dev, q, &entry);
			}
		}

		mt76_worker_enable(&dev->tx_worker);
	}

	cancel_work_sync(&dev->usb.stat_work);
	clear_bit(MT76_READING_STATS, &dev->phy.state);

	mt76_worker_enable(&dev->usb.status_worker);

	mt76_tx_status_check(dev, NULL, true);
}
EXPORT_SYMBOL_GPL(mt76u_stop_tx);

void mt76u_queues_deinit(struct mt76_dev *dev)
{
	mt76u_stop_rx(dev);
	mt76u_stop_tx(dev);

	mt76u_free_rx(dev);
	mt76u_free_tx(dev);
}
EXPORT_SYMBOL_GPL(mt76u_queues_deinit);

int mt76u_alloc_queues(struct mt76_dev *dev)
{
	int err;

	err = mt76u_alloc_rx_queue(dev, MT_RXQ_MAIN);
	if (err < 0)
		return err;

	return mt76u_alloc_tx(dev);
}
EXPORT_SYMBOL_GPL(mt76u_alloc_queues);

static const struct mt76_queue_ops usb_queue_ops = {
	.tx_queue_skb = mt76u_tx_queue_skb,
	.kick = mt76u_tx_kick,
};

int mt76u_init(struct mt76_dev *dev,
	       struct usb_interface *intf, bool ext)
{
	static struct mt76_bus_ops mt76u_ops = {
		.read_copy = mt76u_read_copy_ext,
		.wr_rp = mt76u_wr_rp,
		.rd_rp = mt76u_rd_rp,
		.type = MT76_BUS_USB,
	};
	struct usb_device *udev = interface_to_usbdev(intf);
	struct mt76_usb *usb = &dev->usb;
	int err;

	mt76u_ops.rr = ext ? mt76u_rr_ext : mt76u_rr;
	mt76u_ops.wr = ext ? mt76u_wr_ext : mt76u_wr;
	mt76u_ops.rmw = ext ? mt76u_rmw_ext : mt76u_rmw;
	mt76u_ops.write_copy = ext ? mt76u_copy_ext : mt76u_copy;

	INIT_WORK(&usb->stat_work, mt76u_tx_status_data);

	usb->data_len = usb_maxpacket(udev, usb_sndctrlpipe(udev, 0), 1);
	if (usb->data_len < 32)
		usb->data_len = 32;

	usb->data = devm_kmalloc(dev->dev, usb->data_len, GFP_KERNEL);
	if (!usb->data)
		return -ENOMEM;

	mutex_init(&usb->usb_ctrl_mtx);
	dev->bus = &mt76u_ops;
	dev->queue_ops = &usb_queue_ops;

	dev_set_drvdata(&udev->dev, dev);

	usb->sg_en = mt76u_check_sg(dev);

	err = mt76u_set_endpoints(intf, usb);
	if (err < 0)
		return err;

	err = mt76_worker_setup(dev->hw, &usb->rx_worker, mt76u_rx_worker,
				"usb-rx");
	if (err)
		return err;
<<<<<<< HEAD

	err = mt76_worker_setup(dev->hw, &usb->status_worker,
				mt76u_status_worker, "usb-status");
	if (err)
		return err;

	sched_set_fifo_low(usb->rx_worker.task);
	sched_set_fifo_low(usb->status_worker.task);

=======

	err = mt76_worker_setup(dev->hw, &usb->status_worker,
				mt76u_status_worker, "usb-status");
	if (err)
		return err;

	sched_set_fifo_low(usb->rx_worker.task);
	sched_set_fifo_low(usb->status_worker.task);

>>>>>>> 7505c06d
	return 0;
}
EXPORT_SYMBOL_GPL(mt76u_init);

MODULE_AUTHOR("Lorenzo Bianconi <lorenzo.bianconi83@gmail.com>");
MODULE_LICENSE("Dual BSD/GPL");<|MERGE_RESOLUTION|>--- conflicted
+++ resolved
@@ -815,11 +815,8 @@
 
 	for (i = 0; i < IEEE80211_NUM_ACS; i++) {
 		q = dev->phy.q_tx[i];
-<<<<<<< HEAD
-=======
 		if (!q)
 			continue;
->>>>>>> 7505c06d
 
 		while (q->queued > 0) {
 			if (!q->entry[q->tail].done)
@@ -1157,7 +1154,6 @@
 				"usb-rx");
 	if (err)
 		return err;
-<<<<<<< HEAD
 
 	err = mt76_worker_setup(dev->hw, &usb->status_worker,
 				mt76u_status_worker, "usb-status");
@@ -1167,17 +1163,6 @@
 	sched_set_fifo_low(usb->rx_worker.task);
 	sched_set_fifo_low(usb->status_worker.task);
 
-=======
-
-	err = mt76_worker_setup(dev->hw, &usb->status_worker,
-				mt76u_status_worker, "usb-status");
-	if (err)
-		return err;
-
-	sched_set_fifo_low(usb->rx_worker.task);
-	sched_set_fifo_low(usb->status_worker.task);
-
->>>>>>> 7505c06d
 	return 0;
 }
 EXPORT_SYMBOL_GPL(mt76u_init);
