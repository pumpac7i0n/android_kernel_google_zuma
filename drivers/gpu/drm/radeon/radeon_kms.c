/*
 * Copyright 2008 Advanced Micro Devices, Inc.
 * Copyright 2008 Red Hat Inc.
 * Copyright 2009 Jerome Glisse.
 *
 * Permission is hereby granted, free of charge, to any person obtaining a
 * copy of this software and associated documentation files (the "Software"),
 * to deal in the Software without restriction, including without limitation
 * the rights to use, copy, modify, merge, publish, distribute, sublicense,
 * and/or sell copies of the Software, and to permit persons to whom the
 * Software is furnished to do so, subject to the following conditions:
 *
 * The above copyright notice and this permission notice shall be included in
 * all copies or substantial portions of the Software.
 *
 * THE SOFTWARE IS PROVIDED "AS IS", WITHOUT WARRANTY OF ANY KIND, EXPRESS OR
 * IMPLIED, INCLUDING BUT NOT LIMITED TO THE WARRANTIES OF MERCHANTABILITY,
 * FITNESS FOR A PARTICULAR PURPOSE AND NONINFRINGEMENT.  IN NO EVENT SHALL
 * THE COPYRIGHT HOLDER(S) OR AUTHOR(S) BE LIABLE FOR ANY CLAIM, DAMAGES OR
 * OTHER LIABILITY, WHETHER IN AN ACTION OF CONTRACT, TORT OR OTHERWISE,
 * ARISING FROM, OUT OF OR IN CONNECTION WITH THE SOFTWARE OR THE USE OR
 * OTHER DEALINGS IN THE SOFTWARE.
 *
 * Authors: Dave Airlie
 *          Alex Deucher
 *          Jerome Glisse
 */
#include "drmP.h"
#include "drm_sarea.h"
#include "radeon.h"
#include "radeon_drm.h"

#include <linux/vga_switcheroo.h>
#include <linux/slab.h>

int radeon_driver_unload_kms(struct drm_device *dev)
{
	struct radeon_device *rdev = dev->dev_private;

	if (rdev == NULL)
		return 0;
	radeon_modeset_fini(rdev);
	radeon_device_fini(rdev);
	kfree(rdev);
	dev->dev_private = NULL;
	return 0;
}

int radeon_driver_load_kms(struct drm_device *dev, unsigned long flags)
{
	struct radeon_device *rdev;
	int r, acpi_status;

	rdev = kzalloc(sizeof(struct radeon_device), GFP_KERNEL);
	if (rdev == NULL) {
		return -ENOMEM;
	}
	dev->dev_private = (void *)rdev;

	/* update BUS flag */
	if (drm_pci_device_is_agp(dev)) {
		flags |= RADEON_IS_AGP;
	} else if (drm_pci_device_is_pcie(dev)) {
		flags |= RADEON_IS_PCIE;
	} else {
		flags |= RADEON_IS_PCI;
	}

	/* radeon_device_init should report only fatal error
	 * like memory allocation failure or iomapping failure,
	 * or memory manager initialization failure, it must
	 * properly initialize the GPU MC controller and permit
	 * VRAM allocation
	 */
	r = radeon_device_init(rdev, dev, dev->pdev, flags);
	if (r) {
		dev_err(&dev->pdev->dev, "Fatal error during GPU init\n");
		goto out;
	}

	/* Call ACPI methods */
	acpi_status = radeon_acpi_init(rdev);
	if (acpi_status)
		dev_dbg(&dev->pdev->dev, "Error during ACPI methods call\n");

	/* Again modeset_init should fail only on fatal error
	 * otherwise it should provide enough functionalities
	 * for shadowfb to run
	 */
	r = radeon_modeset_init(rdev);
	if (r)
		dev_err(&dev->pdev->dev, "Fatal error during modeset init\n");
out:
	if (r)
		radeon_driver_unload_kms(dev);
	return r;
}

static void radeon_set_filp_rights(struct drm_device *dev,
				   struct drm_file **owner,
				   struct drm_file *applier,
				   uint32_t *value)
{
	mutex_lock(&dev->struct_mutex);
	if (*value == 1) {
		/* wants rights */
		if (!*owner)
			*owner = applier;
	} else if (*value == 0) {
		/* revokes rights */
		if (*owner == applier)
			*owner = NULL;
	}
	*value = *owner == applier ? 1 : 0;
	mutex_unlock(&dev->struct_mutex);
}

/*
 * Userspace get information ioctl
 */
int radeon_info_ioctl(struct drm_device *dev, void *data, struct drm_file *filp)
{
	struct radeon_device *rdev = dev->dev_private;
	struct drm_radeon_info *info;
	struct radeon_mode_info *minfo = &rdev->mode_info;
	uint32_t *value_ptr;
	uint32_t value;
	struct drm_crtc *crtc;
	int i, found;

	info = data;
	value_ptr = (uint32_t *)((unsigned long)info->value);
	if (DRM_COPY_FROM_USER(&value, value_ptr, sizeof(value)))
		return -EFAULT;

	switch (info->request) {
	case RADEON_INFO_DEVICE_ID:
		value = dev->pci_device;
		break;
	case RADEON_INFO_NUM_GB_PIPES:
		value = rdev->num_gb_pipes;
		break;
	case RADEON_INFO_NUM_Z_PIPES:
		value = rdev->num_z_pipes;
		break;
	case RADEON_INFO_ACCEL_WORKING:
		/* xf86-video-ati 6.13.0 relies on this being false for evergreen */
		if ((rdev->family >= CHIP_CEDAR) && (rdev->family <= CHIP_HEMLOCK))
			value = false;
		else
			value = rdev->accel_working;
		break;
	case RADEON_INFO_CRTC_FROM_ID:
		for (i = 0, found = 0; i < rdev->num_crtc; i++) {
			crtc = (struct drm_crtc *)minfo->crtcs[i];
			if (crtc && crtc->base.id == value) {
				struct radeon_crtc *radeon_crtc = to_radeon_crtc(crtc);
				value = radeon_crtc->crtc_id;
				found = 1;
				break;
			}
		}
		if (!found) {
			DRM_DEBUG_KMS("unknown crtc id %d\n", value);
			return -EINVAL;
		}
		break;
	case RADEON_INFO_ACCEL_WORKING2:
		value = rdev->accel_working;
		break;
	case RADEON_INFO_TILING_CONFIG:
		if (rdev->family >= CHIP_CAYMAN)
			value = rdev->config.cayman.tile_config;
		else if (rdev->family >= CHIP_CEDAR)
			value = rdev->config.evergreen.tile_config;
		else if (rdev->family >= CHIP_RV770)
			value = rdev->config.rv770.tile_config;
		else if (rdev->family >= CHIP_R600)
			value = rdev->config.r600.tile_config;
		else {
			DRM_DEBUG_KMS("tiling config is r6xx+ only!\n");
			return -EINVAL;
		}
		break;
	case RADEON_INFO_WANT_HYPERZ:
		/* The "value" here is both an input and output parameter.
		 * If the input value is 1, filp requests hyper-z access.
		 * If the input value is 0, filp revokes its hyper-z access.
		 *
		 * When returning, the value is 1 if filp owns hyper-z access,
		 * 0 otherwise. */
		if (value >= 2) {
			DRM_DEBUG_KMS("WANT_HYPERZ: invalid value %d\n", value);
			return -EINVAL;
		}
		radeon_set_filp_rights(dev, &rdev->hyperz_filp, filp, &value);
		break;
	case RADEON_INFO_WANT_CMASK:
		/* The same logic as Hyper-Z. */
		if (value >= 2) {
			DRM_DEBUG_KMS("WANT_CMASK: invalid value %d\n", value);
			return -EINVAL;
		}
		radeon_set_filp_rights(dev, &rdev->cmask_filp, filp, &value);
		break;
	case RADEON_INFO_CLOCK_CRYSTAL_FREQ:
		/* return clock value in KHz */
		value = rdev->clock.spll.reference_freq * 10;
		break;
	case RADEON_INFO_NUM_BACKENDS:
		if (rdev->family >= CHIP_CAYMAN)
			value = rdev->config.cayman.max_backends_per_se *
				rdev->config.cayman.max_shader_engines;
		else if (rdev->family >= CHIP_CEDAR)
			value = rdev->config.evergreen.max_backends;
		else if (rdev->family >= CHIP_RV770)
			value = rdev->config.rv770.max_backends;
		else if (rdev->family >= CHIP_R600)
			value = rdev->config.r600.max_backends;
		else {
			return -EINVAL;
		}
		break;
<<<<<<< HEAD
=======
	case RADEON_INFO_NUM_TILE_PIPES:
		if (rdev->family >= CHIP_CAYMAN)
			value = rdev->config.cayman.max_tile_pipes;
		else if (rdev->family >= CHIP_CEDAR)
			value = rdev->config.evergreen.max_tile_pipes;
		else if (rdev->family >= CHIP_RV770)
			value = rdev->config.rv770.max_tile_pipes;
		else if (rdev->family >= CHIP_R600)
			value = rdev->config.r600.max_tile_pipes;
		else {
			return -EINVAL;
		}
		break;
	case RADEON_INFO_FUSION_GART_WORKING:
		value = 1;
		break;
>>>>>>> d762f438
	default:
		DRM_DEBUG_KMS("Invalid request %d\n", info->request);
		return -EINVAL;
	}
	if (DRM_COPY_TO_USER(value_ptr, &value, sizeof(uint32_t))) {
		DRM_ERROR("copy_to_user\n");
		return -EFAULT;
	}
	return 0;
}


/*
 * Outdated mess for old drm with Xorg being in charge (void function now).
 */
int radeon_driver_firstopen_kms(struct drm_device *dev)
{
	return 0;
}


void radeon_driver_lastclose_kms(struct drm_device *dev)
{
	vga_switcheroo_process_delayed_switch();
}

int radeon_driver_open_kms(struct drm_device *dev, struct drm_file *file_priv)
{
	return 0;
}

void radeon_driver_postclose_kms(struct drm_device *dev,
				 struct drm_file *file_priv)
{
}

void radeon_driver_preclose_kms(struct drm_device *dev,
				struct drm_file *file_priv)
{
	struct radeon_device *rdev = dev->dev_private;
	if (rdev->hyperz_filp == file_priv)
		rdev->hyperz_filp = NULL;
	if (rdev->cmask_filp == file_priv)
		rdev->cmask_filp = NULL;
}

/*
 * VBlank related functions.
 */
u32 radeon_get_vblank_counter_kms(struct drm_device *dev, int crtc)
{
	struct radeon_device *rdev = dev->dev_private;

	if (crtc < 0 || crtc >= rdev->num_crtc) {
		DRM_ERROR("Invalid crtc %d\n", crtc);
		return -EINVAL;
	}

	return radeon_get_vblank_counter(rdev, crtc);
}

int radeon_enable_vblank_kms(struct drm_device *dev, int crtc)
{
	struct radeon_device *rdev = dev->dev_private;

	if (crtc < 0 || crtc >= rdev->num_crtc) {
		DRM_ERROR("Invalid crtc %d\n", crtc);
		return -EINVAL;
	}

	rdev->irq.crtc_vblank_int[crtc] = true;

	return radeon_irq_set(rdev);
}

void radeon_disable_vblank_kms(struct drm_device *dev, int crtc)
{
	struct radeon_device *rdev = dev->dev_private;

	if (crtc < 0 || crtc >= rdev->num_crtc) {
		DRM_ERROR("Invalid crtc %d\n", crtc);
		return;
	}

	rdev->irq.crtc_vblank_int[crtc] = false;

	radeon_irq_set(rdev);
}

int radeon_get_vblank_timestamp_kms(struct drm_device *dev, int crtc,
				    int *max_error,
				    struct timeval *vblank_time,
				    unsigned flags)
{
	struct drm_crtc *drmcrtc;
	struct radeon_device *rdev = dev->dev_private;

	if (crtc < 0 || crtc >= dev->num_crtcs) {
		DRM_ERROR("Invalid crtc %d\n", crtc);
		return -EINVAL;
	}

	/* Get associated drm_crtc: */
	drmcrtc = &rdev->mode_info.crtcs[crtc]->base;

	/* Helper routine in DRM core does all the work: */
	return drm_calc_vbltimestamp_from_scanoutpos(dev, crtc, max_error,
						     vblank_time, flags,
						     drmcrtc);
}

/*
 * IOCTL.
 */
int radeon_dma_ioctl_kms(struct drm_device *dev, void *data,
			 struct drm_file *file_priv)
{
	/* Not valid in KMS. */
	return -EINVAL;
}

#define KMS_INVALID_IOCTL(name)						\
int name(struct drm_device *dev, void *data, struct drm_file *file_priv)\
{									\
	DRM_ERROR("invalid ioctl with kms %s\n", __func__);		\
	return -EINVAL;							\
}

/*
 * All these ioctls are invalid in kms world.
 */
KMS_INVALID_IOCTL(radeon_cp_init_kms)
KMS_INVALID_IOCTL(radeon_cp_start_kms)
KMS_INVALID_IOCTL(radeon_cp_stop_kms)
KMS_INVALID_IOCTL(radeon_cp_reset_kms)
KMS_INVALID_IOCTL(radeon_cp_idle_kms)
KMS_INVALID_IOCTL(radeon_cp_resume_kms)
KMS_INVALID_IOCTL(radeon_engine_reset_kms)
KMS_INVALID_IOCTL(radeon_fullscreen_kms)
KMS_INVALID_IOCTL(radeon_cp_swap_kms)
KMS_INVALID_IOCTL(radeon_cp_clear_kms)
KMS_INVALID_IOCTL(radeon_cp_vertex_kms)
KMS_INVALID_IOCTL(radeon_cp_indices_kms)
KMS_INVALID_IOCTL(radeon_cp_texture_kms)
KMS_INVALID_IOCTL(radeon_cp_stipple_kms)
KMS_INVALID_IOCTL(radeon_cp_indirect_kms)
KMS_INVALID_IOCTL(radeon_cp_vertex2_kms)
KMS_INVALID_IOCTL(radeon_cp_cmdbuf_kms)
KMS_INVALID_IOCTL(radeon_cp_getparam_kms)
KMS_INVALID_IOCTL(radeon_cp_flip_kms)
KMS_INVALID_IOCTL(radeon_mem_alloc_kms)
KMS_INVALID_IOCTL(radeon_mem_free_kms)
KMS_INVALID_IOCTL(radeon_mem_init_heap_kms)
KMS_INVALID_IOCTL(radeon_irq_emit_kms)
KMS_INVALID_IOCTL(radeon_irq_wait_kms)
KMS_INVALID_IOCTL(radeon_cp_setparam_kms)
KMS_INVALID_IOCTL(radeon_surface_alloc_kms)
KMS_INVALID_IOCTL(radeon_surface_free_kms)


struct drm_ioctl_desc radeon_ioctls_kms[] = {
	DRM_IOCTL_DEF_DRV(RADEON_CP_INIT, radeon_cp_init_kms, DRM_AUTH|DRM_MASTER|DRM_ROOT_ONLY),
	DRM_IOCTL_DEF_DRV(RADEON_CP_START, radeon_cp_start_kms, DRM_AUTH|DRM_MASTER|DRM_ROOT_ONLY),
	DRM_IOCTL_DEF_DRV(RADEON_CP_STOP, radeon_cp_stop_kms, DRM_AUTH|DRM_MASTER|DRM_ROOT_ONLY),
	DRM_IOCTL_DEF_DRV(RADEON_CP_RESET, radeon_cp_reset_kms, DRM_AUTH|DRM_MASTER|DRM_ROOT_ONLY),
	DRM_IOCTL_DEF_DRV(RADEON_CP_IDLE, radeon_cp_idle_kms, DRM_AUTH),
	DRM_IOCTL_DEF_DRV(RADEON_CP_RESUME, radeon_cp_resume_kms, DRM_AUTH),
	DRM_IOCTL_DEF_DRV(RADEON_RESET, radeon_engine_reset_kms, DRM_AUTH),
	DRM_IOCTL_DEF_DRV(RADEON_FULLSCREEN, radeon_fullscreen_kms, DRM_AUTH),
	DRM_IOCTL_DEF_DRV(RADEON_SWAP, radeon_cp_swap_kms, DRM_AUTH),
	DRM_IOCTL_DEF_DRV(RADEON_CLEAR, radeon_cp_clear_kms, DRM_AUTH),
	DRM_IOCTL_DEF_DRV(RADEON_VERTEX, radeon_cp_vertex_kms, DRM_AUTH),
	DRM_IOCTL_DEF_DRV(RADEON_INDICES, radeon_cp_indices_kms, DRM_AUTH),
	DRM_IOCTL_DEF_DRV(RADEON_TEXTURE, radeon_cp_texture_kms, DRM_AUTH),
	DRM_IOCTL_DEF_DRV(RADEON_STIPPLE, radeon_cp_stipple_kms, DRM_AUTH),
	DRM_IOCTL_DEF_DRV(RADEON_INDIRECT, radeon_cp_indirect_kms, DRM_AUTH|DRM_MASTER|DRM_ROOT_ONLY),
	DRM_IOCTL_DEF_DRV(RADEON_VERTEX2, radeon_cp_vertex2_kms, DRM_AUTH),
	DRM_IOCTL_DEF_DRV(RADEON_CMDBUF, radeon_cp_cmdbuf_kms, DRM_AUTH),
	DRM_IOCTL_DEF_DRV(RADEON_GETPARAM, radeon_cp_getparam_kms, DRM_AUTH),
	DRM_IOCTL_DEF_DRV(RADEON_FLIP, radeon_cp_flip_kms, DRM_AUTH),
	DRM_IOCTL_DEF_DRV(RADEON_ALLOC, radeon_mem_alloc_kms, DRM_AUTH),
	DRM_IOCTL_DEF_DRV(RADEON_FREE, radeon_mem_free_kms, DRM_AUTH),
	DRM_IOCTL_DEF_DRV(RADEON_INIT_HEAP, radeon_mem_init_heap_kms, DRM_AUTH|DRM_MASTER|DRM_ROOT_ONLY),
	DRM_IOCTL_DEF_DRV(RADEON_IRQ_EMIT, radeon_irq_emit_kms, DRM_AUTH),
	DRM_IOCTL_DEF_DRV(RADEON_IRQ_WAIT, radeon_irq_wait_kms, DRM_AUTH),
	DRM_IOCTL_DEF_DRV(RADEON_SETPARAM, radeon_cp_setparam_kms, DRM_AUTH),
	DRM_IOCTL_DEF_DRV(RADEON_SURF_ALLOC, radeon_surface_alloc_kms, DRM_AUTH),
	DRM_IOCTL_DEF_DRV(RADEON_SURF_FREE, radeon_surface_free_kms, DRM_AUTH),
	/* KMS */
	DRM_IOCTL_DEF_DRV(RADEON_GEM_INFO, radeon_gem_info_ioctl, DRM_AUTH|DRM_UNLOCKED),
	DRM_IOCTL_DEF_DRV(RADEON_GEM_CREATE, radeon_gem_create_ioctl, DRM_AUTH|DRM_UNLOCKED),
	DRM_IOCTL_DEF_DRV(RADEON_GEM_MMAP, radeon_gem_mmap_ioctl, DRM_AUTH|DRM_UNLOCKED),
	DRM_IOCTL_DEF_DRV(RADEON_GEM_SET_DOMAIN, radeon_gem_set_domain_ioctl, DRM_AUTH|DRM_UNLOCKED),
	DRM_IOCTL_DEF_DRV(RADEON_GEM_PREAD, radeon_gem_pread_ioctl, DRM_AUTH|DRM_UNLOCKED),
	DRM_IOCTL_DEF_DRV(RADEON_GEM_PWRITE, radeon_gem_pwrite_ioctl, DRM_AUTH|DRM_UNLOCKED),
	DRM_IOCTL_DEF_DRV(RADEON_GEM_WAIT_IDLE, radeon_gem_wait_idle_ioctl, DRM_AUTH|DRM_UNLOCKED),
	DRM_IOCTL_DEF_DRV(RADEON_CS, radeon_cs_ioctl, DRM_AUTH|DRM_UNLOCKED),
	DRM_IOCTL_DEF_DRV(RADEON_INFO, radeon_info_ioctl, DRM_AUTH|DRM_UNLOCKED),
	DRM_IOCTL_DEF_DRV(RADEON_GEM_SET_TILING, radeon_gem_set_tiling_ioctl, DRM_AUTH|DRM_UNLOCKED),
	DRM_IOCTL_DEF_DRV(RADEON_GEM_GET_TILING, radeon_gem_get_tiling_ioctl, DRM_AUTH|DRM_UNLOCKED),
	DRM_IOCTL_DEF_DRV(RADEON_GEM_BUSY, radeon_gem_busy_ioctl, DRM_AUTH|DRM_UNLOCKED),
};
int radeon_max_kms_ioctl = DRM_ARRAY_SIZE(radeon_ioctls_kms);<|MERGE_RESOLUTION|>--- conflicted
+++ resolved
@@ -221,8 +221,6 @@
 			return -EINVAL;
 		}
 		break;
-<<<<<<< HEAD
-=======
 	case RADEON_INFO_NUM_TILE_PIPES:
 		if (rdev->family >= CHIP_CAYMAN)
 			value = rdev->config.cayman.max_tile_pipes;
@@ -239,7 +237,6 @@
 	case RADEON_INFO_FUSION_GART_WORKING:
 		value = 1;
 		break;
->>>>>>> d762f438
 	default:
 		DRM_DEBUG_KMS("Invalid request %d\n", info->request);
 		return -EINVAL;
