// SPDX-License-Identifier: GPL-2.0-only
/*
 * common LSM auditing functions
 *
 * Based on code written for SELinux by :
 *			Stephen Smalley, <sds@tycho.nsa.gov>
 * 			James Morris <jmorris@redhat.com>
 * Author : Etienne Basset, <etienne.basset@ensta.org>
 */

#include <linux/types.h>
#include <linux/stddef.h>
#include <linux/kernel.h>
#include <linux/gfp.h>
#include <linux/fs.h>
#include <linux/init.h>
#include <net/sock.h>
#include <linux/un.h>
#include <net/af_unix.h>
#include <linux/audit.h>
#include <linux/ipv6.h>
#include <linux/ip.h>
#include <net/ip.h>
#include <net/ipv6.h>
#include <linux/tcp.h>
#include <linux/udp.h>
#include <linux/dccp.h>
#include <linux/sctp.h>
#include <linux/lsm_audit.h>

/**
 * ipv4_skb_to_auditdata : fill auditdata from skb
 * @skb : the skb
 * @ad : the audit data to fill
 * @proto : the layer 4 protocol
 *
 * return  0 on success
 */
int ipv4_skb_to_auditdata(struct sk_buff *skb,
		struct common_audit_data *ad, u8 *proto)
{
	int ret = 0;
	struct iphdr *ih;

	ih = ip_hdr(skb);
	if (ih == NULL)
		return -EINVAL;

	ad->u.net->v4info.saddr = ih->saddr;
	ad->u.net->v4info.daddr = ih->daddr;

	if (proto)
		*proto = ih->protocol;
	/* non initial fragment */
	if (ntohs(ih->frag_off) & IP_OFFSET)
		return 0;

	switch (ih->protocol) {
	case IPPROTO_TCP: {
		struct tcphdr *th = tcp_hdr(skb);
		if (th == NULL)
			break;

		ad->u.net->sport = th->source;
		ad->u.net->dport = th->dest;
		break;
	}
	case IPPROTO_UDP: {
		struct udphdr *uh = udp_hdr(skb);
		if (uh == NULL)
			break;

		ad->u.net->sport = uh->source;
		ad->u.net->dport = uh->dest;
		break;
	}
	case IPPROTO_DCCP: {
		struct dccp_hdr *dh = dccp_hdr(skb);
		if (dh == NULL)
			break;

		ad->u.net->sport = dh->dccph_sport;
		ad->u.net->dport = dh->dccph_dport;
		break;
	}
	case IPPROTO_SCTP: {
		struct sctphdr *sh = sctp_hdr(skb);
		if (sh == NULL)
			break;
		ad->u.net->sport = sh->source;
		ad->u.net->dport = sh->dest;
		break;
	}
	default:
		ret = -EINVAL;
	}
	return ret;
}
#if IS_ENABLED(CONFIG_IPV6)
/**
 * ipv6_skb_to_auditdata : fill auditdata from skb
 * @skb : the skb
 * @ad : the audit data to fill
 * @proto : the layer 4 protocol
 *
 * return  0 on success
 */
int ipv6_skb_to_auditdata(struct sk_buff *skb,
		struct common_audit_data *ad, u8 *proto)
{
	int offset, ret = 0;
	struct ipv6hdr *ip6;
	u8 nexthdr;
	__be16 frag_off;

	ip6 = ipv6_hdr(skb);
	if (ip6 == NULL)
		return -EINVAL;
	ad->u.net->v6info.saddr = ip6->saddr;
	ad->u.net->v6info.daddr = ip6->daddr;
	ret = 0;
	/* IPv6 can have several extension header before the Transport header
	 * skip them */
	offset = skb_network_offset(skb);
	offset += sizeof(*ip6);
	nexthdr = ip6->nexthdr;
	offset = ipv6_skip_exthdr(skb, offset, &nexthdr, &frag_off);
	if (offset < 0)
		return 0;
	if (proto)
		*proto = nexthdr;
	switch (nexthdr) {
	case IPPROTO_TCP: {
		struct tcphdr _tcph, *th;

		th = skb_header_pointer(skb, offset, sizeof(_tcph), &_tcph);
		if (th == NULL)
			break;

		ad->u.net->sport = th->source;
		ad->u.net->dport = th->dest;
		break;
	}
	case IPPROTO_UDP: {
		struct udphdr _udph, *uh;

		uh = skb_header_pointer(skb, offset, sizeof(_udph), &_udph);
		if (uh == NULL)
			break;

		ad->u.net->sport = uh->source;
		ad->u.net->dport = uh->dest;
		break;
	}
	case IPPROTO_DCCP: {
		struct dccp_hdr _dccph, *dh;

		dh = skb_header_pointer(skb, offset, sizeof(_dccph), &_dccph);
		if (dh == NULL)
			break;

		ad->u.net->sport = dh->dccph_sport;
		ad->u.net->dport = dh->dccph_dport;
		break;
	}
	case IPPROTO_SCTP: {
		struct sctphdr _sctph, *sh;

		sh = skb_header_pointer(skb, offset, sizeof(_sctph), &_sctph);
		if (sh == NULL)
			break;
		ad->u.net->sport = sh->source;
		ad->u.net->dport = sh->dest;
		break;
	}
	default:
		ret = -EINVAL;
	}
	return ret;
}
#endif


static inline void print_ipv6_addr(struct audit_buffer *ab,
				   struct in6_addr *addr, __be16 port,
				   char *name1, char *name2)
{
	if (!ipv6_addr_any(addr))
		audit_log_format(ab, " %s=%pI6c", name1, addr);
	if (port)
		audit_log_format(ab, " %s=%d", name2, ntohs(port));
}

static inline void print_ipv4_addr(struct audit_buffer *ab, __be32 addr,
				   __be16 port, char *name1, char *name2)
{
	if (addr)
		audit_log_format(ab, " %s=%pI4", name1, &addr);
	if (port)
		audit_log_format(ab, " %s=%d", name2, ntohs(port));
}

/**
 * dump_common_audit_data - helper to dump common audit data
 * @a : common audit data
 *
 */
static void dump_common_audit_data(struct audit_buffer *ab,
				   struct common_audit_data *a)
{
	char comm[sizeof(current->comm)];

	/*
	 * To keep stack sizes in check force programers to notice if they
	 * start making this union too large!  See struct lsm_network_audit
	 * as an example of how to deal with large data.
	 */
	BUILD_BUG_ON(sizeof(a->u) > sizeof(void *)*2);

	audit_log_format(ab, " pid=%d comm=", task_tgid_nr(current));
	audit_log_untrustedstring(ab, memcpy(comm, current->comm, sizeof(comm)));

	switch (a->type) {
	case LSM_AUDIT_DATA_NONE:
		return;
	case LSM_AUDIT_DATA_IPC:
		audit_log_format(ab, " key=%d ", a->u.ipc_id);
		break;
	case LSM_AUDIT_DATA_CAP:
		audit_log_format(ab, " capability=%d ", a->u.cap);
		break;
	case LSM_AUDIT_DATA_PATH: {
		struct inode *inode;

		audit_log_d_path(ab, " path=", &a->u.path);

		inode = d_backing_inode(a->u.path.dentry);
		if (inode) {
			audit_log_format(ab, " dev=");
			audit_log_untrustedstring(ab, inode->i_sb->s_id);
			audit_log_format(ab, " ino=%lu", inode->i_ino);
		}
		audit_getcwd();
		break;
	}
	case LSM_AUDIT_DATA_FILE: {
		struct inode *inode;

		audit_log_d_path(ab, " path=", &a->u.file->f_path);

		inode = file_inode(a->u.file);
		if (inode) {
			audit_log_format(ab, " dev=");
			audit_log_untrustedstring(ab, inode->i_sb->s_id);
			audit_log_format(ab, " ino=%lu", inode->i_ino);
		}
		audit_getcwd();
		break;
	}
	case LSM_AUDIT_DATA_IOCTL_OP: {
		struct inode *inode;

		audit_log_d_path(ab, " path=", &a->u.op->path);

		inode = a->u.op->path.dentry->d_inode;
		if (inode) {
			audit_log_format(ab, " dev=");
			audit_log_untrustedstring(ab, inode->i_sb->s_id);
			audit_log_format(ab, " ino=%lu", inode->i_ino);
		}

		audit_log_format(ab, " ioctlcmd=0x%hx", a->u.op->cmd);
		audit_getcwd();
		break;
	}
	case LSM_AUDIT_DATA_DENTRY: {
		struct inode *inode;

		audit_log_format(ab, " name=");
		audit_log_untrustedstring(ab, a->u.dentry->d_name.name);

		inode = d_backing_inode(a->u.dentry);
		if (inode) {
			audit_log_format(ab, " dev=");
			audit_log_untrustedstring(ab, inode->i_sb->s_id);
			audit_log_format(ab, " ino=%lu", inode->i_ino);
		}
		audit_getcwd();
		break;
	}
	case LSM_AUDIT_DATA_INODE: {
		struct dentry *dentry;
		struct inode *inode;

		inode = a->u.inode;
		dentry = d_find_alias(inode);
		if (dentry) {
			audit_log_format(ab, " name=");
			audit_log_untrustedstring(ab,
					 dentry->d_name.name);
			dput(dentry);
		}
		audit_log_format(ab, " dev=");
		audit_log_untrustedstring(ab, inode->i_sb->s_id);
		audit_log_format(ab, " ino=%lu", inode->i_ino);
		audit_getcwd();
		break;
	}
	case LSM_AUDIT_DATA_TASK: {
		struct task_struct *tsk = a->u.tsk;
		if (tsk) {
			pid_t pid = task_tgid_nr(tsk);
			if (pid) {
				char comm[sizeof(tsk->comm)];
				audit_log_format(ab, " opid=%d ocomm=", pid);
				audit_log_untrustedstring(ab,
				    memcpy(comm, tsk->comm, sizeof(comm)));
			}
		}
		break;
	}
	case LSM_AUDIT_DATA_NET:
		if (a->u.net->sk) {
			struct sock *sk = a->u.net->sk;
			struct unix_sock *u;
			struct unix_address *addr;
			int len = 0;
			char *p = NULL;

			switch (sk->sk_family) {
			case AF_INET: {
				struct inet_sock *inet = inet_sk(sk);

				print_ipv4_addr(ab, inet->inet_rcv_saddr,
						inet->inet_sport,
						"laddr", "lport");
				print_ipv4_addr(ab, inet->inet_daddr,
						inet->inet_dport,
						"faddr", "fport");
				break;
			}
#if IS_ENABLED(CONFIG_IPV6)
			case AF_INET6: {
				struct inet_sock *inet = inet_sk(sk);

				print_ipv6_addr(ab, &sk->sk_v6_rcv_saddr,
						inet->inet_sport,
						"laddr", "lport");
				print_ipv6_addr(ab, &sk->sk_v6_daddr,
						inet->inet_dport,
						"faddr", "fport");
				break;
			}
#endif
			case AF_UNIX:
				u = unix_sk(sk);
				addr = smp_load_acquire(&u->addr);
				if (!addr)
					break;
				if (u->path.dentry) {
					audit_log_d_path(ab, " path=", &u->path);
					break;
				}
				len = addr->len-sizeof(short);
				p = &addr->name->sun_path[0];
				audit_log_format(ab, " path=");
				if (*p)
					audit_log_untrustedstring(ab, p);
				else
					audit_log_n_hex(ab, p, len);
				break;
			}
		}

		switch (a->u.net->family) {
		case AF_INET:
			print_ipv4_addr(ab, a->u.net->v4info.saddr,
					a->u.net->sport,
					"saddr", "src");
			print_ipv4_addr(ab, a->u.net->v4info.daddr,
					a->u.net->dport,
					"daddr", "dest");
			break;
		case AF_INET6:
			print_ipv6_addr(ab, &a->u.net->v6info.saddr,
					a->u.net->sport,
					"saddr", "src");
			print_ipv6_addr(ab, &a->u.net->v6info.daddr,
					a->u.net->dport,
					"daddr", "dest");
			break;
		}
		if (a->u.net->netif > 0) {
			struct net_device *dev;

			/* NOTE: we always use init's namespace */
			dev = dev_get_by_index(&init_net, a->u.net->netif);
			if (dev) {
				audit_log_format(ab, " netif=%s", dev->name);
				dev_put(dev);
			}
		}
		break;
#ifdef CONFIG_KEYS
	case LSM_AUDIT_DATA_KEY:
		audit_log_format(ab, " key_serial=%u", a->u.key_struct.key);
		if (a->u.key_struct.key_desc) {
			audit_log_format(ab, " key_desc=");
			audit_log_untrustedstring(ab, a->u.key_struct.key_desc);
		}
		break;
#endif
	case LSM_AUDIT_DATA_KMOD:
		audit_log_format(ab, " kmod=");
		audit_log_untrustedstring(ab, a->u.kmod_name);
		break;
	case LSM_AUDIT_DATA_IBPKEY: {
		struct in6_addr sbn_pfx;

		memset(&sbn_pfx.s6_addr, 0,
		       sizeof(sbn_pfx.s6_addr));
		memcpy(&sbn_pfx.s6_addr, &a->u.ibpkey->subnet_prefix,
		       sizeof(a->u.ibpkey->subnet_prefix));
		audit_log_format(ab, " pkey=0x%x subnet_prefix=%pI6c",
				 a->u.ibpkey->pkey, &sbn_pfx);
		break;
	}
	case LSM_AUDIT_DATA_IBENDPORT:
		audit_log_format(ab, " device=%s port_num=%u",
				 a->u.ibendport->dev_name,
				 a->u.ibendport->port);
		break;
<<<<<<< HEAD
=======
	case LSM_AUDIT_DATA_LOCKDOWN:
		audit_log_format(ab, " lockdown_reason=\"%s\"",
				 lockdown_reasons[a->u.reason]);
		break;
>>>>>>> 7b4ea945
	} /* switch (a->type) */
}

/**
 * common_lsm_audit - generic LSM auditing function
 * @a:  auxiliary audit data
 * @pre_audit: lsm-specific pre-audit callback
 * @post_audit: lsm-specific post-audit callback
 *
 * setup the audit buffer for common security information
 * uses callback to print LSM specific information
 */
void common_lsm_audit(struct common_audit_data *a,
	void (*pre_audit)(struct audit_buffer *, void *),
	void (*post_audit)(struct audit_buffer *, void *))
{
	struct audit_buffer *ab;

	if (a == NULL)
		return;
	/* we use GFP_ATOMIC so we won't sleep */
	ab = audit_log_start(audit_context(), GFP_ATOMIC | __GFP_NOWARN,
			     AUDIT_AVC);

	if (ab == NULL)
		return;

	if (pre_audit)
		pre_audit(ab, a);

	dump_common_audit_data(ab, a);

	if (post_audit)
		post_audit(ab, a);

	audit_log_end(ab);
}<|MERGE_RESOLUTION|>--- conflicted
+++ resolved
@@ -430,13 +430,6 @@
 				 a->u.ibendport->dev_name,
 				 a->u.ibendport->port);
 		break;
-<<<<<<< HEAD
-=======
-	case LSM_AUDIT_DATA_LOCKDOWN:
-		audit_log_format(ab, " lockdown_reason=\"%s\"",
-				 lockdown_reasons[a->u.reason]);
-		break;
->>>>>>> 7b4ea945
 	} /* switch (a->type) */
 }
 
