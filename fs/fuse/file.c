/*
  FUSE: Filesystem in Userspace
  Copyright (C) 2001-2008  Miklos Szeredi <miklos@szeredi.hu>

  This program can be distributed under the terms of the GNU GPL.
  See the file COPYING.
*/

#include "fuse_i.h"

#include <linux/filter.h>
#include <linux/pagemap.h>
#include <linux/slab.h>
#include <linux/kernel.h>
#include <linux/sched.h>
#include <linux/sched/signal.h>
#include <linux/module.h>
#include <linux/swap.h>
#include <linux/falloc.h>
#include <linux/uio.h>
#include <linux/fs.h>

static int fuse_send_open(struct fuse_mount *fm, u64 nodeid,
			  unsigned int open_flags, int opcode,
			  struct fuse_open_out *outargp)
{
	struct fuse_open_in inarg;
	FUSE_ARGS(args);

	memset(&inarg, 0, sizeof(inarg));
	inarg.flags = open_flags & ~(O_CREAT | O_EXCL | O_NOCTTY);
	if (!fm->fc->atomic_o_trunc)
		inarg.flags &= ~O_TRUNC;

	if (fm->fc->handle_killpriv_v2 &&
	    (inarg.flags & O_TRUNC) && !capable(CAP_FSETID)) {
		inarg.open_flags |= FUSE_OPEN_KILL_SUIDGID;
	}

	args.opcode = opcode;
	args.nodeid = nodeid;
	args.in_numargs = 1;
	args.in_args[0].size = sizeof(inarg);
	args.in_args[0].value = &inarg;
	args.out_numargs = 1;
	args.out_args[0].size = sizeof(*outargp);
	args.out_args[0].value = outargp;

	return fuse_simple_request(fm, &args);
}

struct fuse_release_args {
	struct fuse_args args;
	struct fuse_release_in inarg;
	struct inode *inode;
};

struct fuse_file *fuse_file_alloc(struct fuse_mount *fm)
{
	struct fuse_file *ff;

	ff = kzalloc(sizeof(struct fuse_file), GFP_KERNEL_ACCOUNT);
	if (unlikely(!ff))
		return NULL;

	ff->fm = fm;
	ff->release_args = kzalloc(sizeof(*ff->release_args),
				   GFP_KERNEL_ACCOUNT);
	if (!ff->release_args) {
		kfree(ff);
		return NULL;
	}

	INIT_LIST_HEAD(&ff->write_entry);
	mutex_init(&ff->readdir.lock);
	refcount_set(&ff->count, 1);
	RB_CLEAR_NODE(&ff->polled_node);
	init_waitqueue_head(&ff->poll_wait);

	ff->kh = atomic64_inc_return(&fm->fc->khctr);

	return ff;
}

void fuse_file_free(struct fuse_file *ff)
{
	kfree(ff->release_args);
	mutex_destroy(&ff->readdir.lock);
	kfree(ff);
}

static struct fuse_file *fuse_file_get(struct fuse_file *ff)
{
	refcount_inc(&ff->count);
	return ff;
}

static void fuse_release_end(struct fuse_mount *fm, struct fuse_args *args,
			     int error)
{
	struct fuse_release_args *ra = container_of(args, typeof(*ra), args);

	iput(ra->inode);
	kfree(ra);
}

static void fuse_file_put(struct fuse_file *ff, bool sync, bool isdir)
{
	if (refcount_dec_and_test(&ff->count)) {
		struct fuse_args *args = &ff->release_args->args;

		if (isdir ? ff->fm->fc->no_opendir : ff->fm->fc->no_open) {
			/* Do nothing when client does not implement 'open' */
			fuse_release_end(ff->fm, args, 0);
		} else if (sync) {
			fuse_simple_request(ff->fm, args);
			fuse_release_end(ff->fm, args, 0);
		} else {
			args->end = fuse_release_end;
			if (fuse_simple_background(ff->fm, args,
						   GFP_KERNEL | __GFP_NOFAIL))
				fuse_release_end(ff->fm, args, -ENOTCONN);
		}
		kfree(ff);
	}
}

struct fuse_file *fuse_file_open(struct fuse_mount *fm, u64 nodeid,
				 unsigned int open_flags, bool isdir)
{
	struct fuse_conn *fc = fm->fc;
	struct fuse_file *ff;
	int opcode = isdir ? FUSE_OPENDIR : FUSE_OPEN;

	ff = fuse_file_alloc(fm);
	if (!ff)
		return ERR_PTR(-ENOMEM);

	ff->fh = 0;
	/* Default for no-open */
	ff->open_flags = FOPEN_KEEP_CACHE | (isdir ? FOPEN_CACHE_DIR : 0);
	if (isdir ? !fc->no_opendir : !fc->no_open) {
		struct fuse_open_out outarg;
		int err;

		err = fuse_send_open(fm, nodeid, open_flags, opcode, &outarg);
		if (!err) {
			ff->fh = outarg.fh;
			ff->open_flags = outarg.open_flags;
			fuse_passthrough_setup(fc, ff, &outarg);
		} else if (err != -ENOSYS) {
			fuse_file_free(ff);
			return ERR_PTR(err);
		} else {
			if (isdir)
				fc->no_opendir = 1;
			else
				fc->no_open = 1;
		}
	}

	if (isdir)
		ff->open_flags &= ~FOPEN_DIRECT_IO;

	ff->nodeid = nodeid;

	return ff;
}

int fuse_do_open(struct fuse_mount *fm, u64 nodeid, struct file *file,
		 bool isdir)
{
	struct fuse_file *ff = fuse_file_open(fm, nodeid, file->f_flags, isdir);

	if (!IS_ERR(ff))
		file->private_data = ff;

	return PTR_ERR_OR_ZERO(ff);
}
EXPORT_SYMBOL_GPL(fuse_do_open);

static void fuse_link_write_file(struct file *file)
{
	struct inode *inode = file_inode(file);
	struct fuse_inode *fi = get_fuse_inode(inode);
	struct fuse_file *ff = file->private_data;
	/*
	 * file may be written through mmap, so chain it onto the
	 * inodes's write_file list
	 */
	spin_lock(&fi->lock);
	if (list_empty(&ff->write_entry))
		list_add(&ff->write_entry, &fi->write_files);
	spin_unlock(&fi->lock);
}

void fuse_finish_open(struct inode *inode, struct file *file)
{
	struct fuse_file *ff = file->private_data;
	struct fuse_conn *fc = get_fuse_conn(inode);

	if (ff->open_flags & FOPEN_STREAM)
		stream_open(inode, file);
	else if (ff->open_flags & FOPEN_NONSEEKABLE)
		nonseekable_open(inode, file);

	if (fc->atomic_o_trunc && (file->f_flags & O_TRUNC)) {
		struct fuse_inode *fi = get_fuse_inode(inode);

		spin_lock(&fi->lock);
		fi->attr_version = atomic64_inc_return(&fc->attr_version);
		i_size_write(inode, 0);
		spin_unlock(&fi->lock);
		fuse_invalidate_attr(inode);
		if (fc->writeback_cache)
			file_update_time(file);
	}

	if ((file->f_mode & FMODE_WRITE) && fc->writeback_cache)
		fuse_link_write_file(file);
}

int fuse_open_common(struct inode *inode, struct file *file, bool isdir)
{
	struct fuse_mount *fm = get_fuse_mount(inode);
	struct fuse_conn *fc = fm->fc;
	int err;
	bool is_wb_truncate = (file->f_flags & O_TRUNC) &&
			  fc->atomic_o_trunc &&
			  fc->writeback_cache;
	bool dax_truncate = (file->f_flags & O_TRUNC) &&
			  fc->atomic_o_trunc && FUSE_IS_DAX(inode);

	if (fuse_is_bad(inode))
		return -EIO;

	err = generic_file_open(inode, file);
	if (err)
		return err;

<<<<<<< HEAD
#ifdef CONFIG_FUSE_BPF
	{
		struct fuse_err_ret fer;

		fer = fuse_bpf_backing(inode, struct fuse_open_io,
				       fuse_open_initialize,
				       fuse_open_backing,
				       fuse_open_finalize,
				       inode, file, isdir);
		if (fer.ret)
			return PTR_ERR(fer.result);
	}
#endif

	if (is_wb_truncate || dax_truncate) {
=======
	if (is_wb_truncate || dax_truncate)
>>>>>>> f48aeeaa
		inode_lock(inode);

	if (dax_truncate) {
		filemap_invalidate_lock(inode->i_mapping);
		err = fuse_dax_break_layouts(inode, 0, 0);
		if (err)
			goto out_inode_unlock;
	}

	if (is_wb_truncate || dax_truncate)
		fuse_set_nowrite(inode);

	err = fuse_do_open(fm, get_node_id(inode), file, isdir);
	if (!err)
		fuse_finish_open(inode, file);

	if (is_wb_truncate || dax_truncate)
		fuse_release_nowrite(inode);
	if (!err) {
		struct fuse_file *ff = file->private_data;

		if (fc->atomic_o_trunc && (file->f_flags & O_TRUNC))
			truncate_pagecache(inode, 0);
		else if (!(ff->open_flags & FOPEN_KEEP_CACHE))
			invalidate_inode_pages2(inode->i_mapping);
	}
	if (dax_truncate)
		filemap_invalidate_unlock(inode->i_mapping);
out_inode_unlock:
	if (is_wb_truncate || dax_truncate)
		inode_unlock(inode);

	return err;
}

static void fuse_prepare_release(struct fuse_inode *fi, struct fuse_file *ff,
				 unsigned int flags, int opcode)
{
	struct fuse_conn *fc = ff->fm->fc;
	struct fuse_release_args *ra = ff->release_args;

	/* Inode is NULL on error path of fuse_create_open() */
	if (likely(fi)) {
		spin_lock(&fi->lock);
		list_del(&ff->write_entry);
		spin_unlock(&fi->lock);
	}
	spin_lock(&fc->lock);
	if (!RB_EMPTY_NODE(&ff->polled_node))
		rb_erase(&ff->polled_node, &fc->polled_files);
	spin_unlock(&fc->lock);

	wake_up_interruptible_all(&ff->poll_wait);

	ra->inarg.fh = ff->fh;
	ra->inarg.flags = flags;
	ra->args.in_numargs = 1;
	ra->args.in_args[0].size = sizeof(struct fuse_release_in);
	ra->args.in_args[0].value = &ra->inarg;
	ra->args.opcode = opcode;
	ra->args.nodeid = ff->nodeid;
	ra->args.force = true;
	ra->args.nocreds = true;
}

void fuse_file_release(struct inode *inode, struct fuse_file *ff,
		       unsigned int open_flags, fl_owner_t id, bool isdir)
{
	struct fuse_inode *fi = get_fuse_inode(inode);
	struct fuse_release_args *ra = ff->release_args;
	int opcode = isdir ? FUSE_RELEASEDIR : FUSE_RELEASE;

	fuse_passthrough_release(&ff->passthrough);

	fuse_prepare_release(fi, ff, open_flags, opcode);

	if (ff->flock) {
		ra->inarg.release_flags |= FUSE_RELEASE_FLOCK_UNLOCK;
		ra->inarg.lock_owner = fuse_lock_owner_id(ff->fm->fc, id);
	}
	/* Hold inode until release is finished */
	ra->inode = igrab(inode);

	/*
	 * Normally this will send the RELEASE request, however if
	 * some asynchronous READ or WRITE requests are outstanding,
	 * the sending will be delayed.
	 *
	 * Make the release synchronous if this is a fuseblk mount,
	 * synchronous RELEASE is allowed (and desirable) in this case
	 * because the server can be trusted not to screw up.
	 */
	fuse_file_put(ff, ff->fm->fc->destroy, isdir);
}

void fuse_release_common(struct file *file, bool isdir)
{
	fuse_file_release(file_inode(file), file->private_data, file->f_flags,
			  (fl_owner_t) file, isdir);
}

static int fuse_open(struct inode *inode, struct file *file)
{
	return fuse_open_common(inode, file, false);
}

static int fuse_release(struct inode *inode, struct file *file)
{
	struct fuse_conn *fc = get_fuse_conn(inode);

#ifdef CONFIG_FUSE_BPF
	struct fuse_err_ret fer;

	fer = fuse_bpf_backing(inode, struct fuse_release_in,
		       fuse_release_initialize, fuse_release_backing,
		       fuse_release_finalize,
		       inode, file);
	if (fer.ret)
		return PTR_ERR(fer.result);
#endif

	/* see fuse_vma_close() for !writeback_cache case */
	if (fc->writeback_cache)
		write_inode_now(inode, 1);

	fuse_release_common(file, false);

	/* return value is ignored by VFS */
	return 0;
}

void fuse_sync_release(struct fuse_inode *fi, struct fuse_file *ff,
		       unsigned int flags)
{
	WARN_ON(refcount_read(&ff->count) > 1);
	fuse_prepare_release(fi, ff, flags, FUSE_RELEASE);
	/*
	 * iput(NULL) is a no-op and since the refcount is 1 and everything's
	 * synchronous, we are fine with not doing igrab() here"
	 */
	fuse_file_put(ff, true, false);
}
EXPORT_SYMBOL_GPL(fuse_sync_release);

/*
 * Scramble the ID space with XTEA, so that the value of the files_struct
 * pointer is not exposed to userspace.
 */
u64 fuse_lock_owner_id(struct fuse_conn *fc, fl_owner_t id)
{
	u32 *k = fc->scramble_key;
	u64 v = (unsigned long) id;
	u32 v0 = v;
	u32 v1 = v >> 32;
	u32 sum = 0;
	int i;

	for (i = 0; i < 32; i++) {
		v0 += ((v1 << 4 ^ v1 >> 5) + v1) ^ (sum + k[sum & 3]);
		sum += 0x9E3779B9;
		v1 += ((v0 << 4 ^ v0 >> 5) + v0) ^ (sum + k[sum>>11 & 3]);
	}

	return (u64) v0 + ((u64) v1 << 32);
}

struct fuse_writepage_args {
	struct fuse_io_args ia;
	struct rb_node writepages_entry;
	struct list_head queue_entry;
	struct fuse_writepage_args *next;
	struct inode *inode;
	struct fuse_sync_bucket *bucket;
};

static struct fuse_writepage_args *fuse_find_writeback(struct fuse_inode *fi,
					    pgoff_t idx_from, pgoff_t idx_to)
{
	struct rb_node *n;

	n = fi->writepages.rb_node;

	while (n) {
		struct fuse_writepage_args *wpa;
		pgoff_t curr_index;

		wpa = rb_entry(n, struct fuse_writepage_args, writepages_entry);
		WARN_ON(get_fuse_inode(wpa->inode) != fi);
		curr_index = wpa->ia.write.in.offset >> PAGE_SHIFT;
		if (idx_from >= curr_index + wpa->ia.ap.num_pages)
			n = n->rb_right;
		else if (idx_to < curr_index)
			n = n->rb_left;
		else
			return wpa;
	}
	return NULL;
}

/*
 * Check if any page in a range is under writeback
 *
 * This is currently done by walking the list of writepage requests
 * for the inode, which can be pretty inefficient.
 */
static bool fuse_range_is_writeback(struct inode *inode, pgoff_t idx_from,
				   pgoff_t idx_to)
{
	struct fuse_inode *fi = get_fuse_inode(inode);
	bool found;

	spin_lock(&fi->lock);
	found = fuse_find_writeback(fi, idx_from, idx_to);
	spin_unlock(&fi->lock);

	return found;
}

static inline bool fuse_page_is_writeback(struct inode *inode, pgoff_t index)
{
	return fuse_range_is_writeback(inode, index, index);
}

/*
 * Wait for page writeback to be completed.
 *
 * Since fuse doesn't rely on the VM writeback tracking, this has to
 * use some other means.
 */
static void fuse_wait_on_page_writeback(struct inode *inode, pgoff_t index)
{
	struct fuse_inode *fi = get_fuse_inode(inode);

	wait_event(fi->page_waitq, !fuse_page_is_writeback(inode, index));
}

/*
 * Wait for all pending writepages on the inode to finish.
 *
 * This is currently done by blocking further writes with FUSE_NOWRITE
 * and waiting for all sent writes to complete.
 *
 * This must be called under i_mutex, otherwise the FUSE_NOWRITE usage
 * could conflict with truncation.
 */
static void fuse_sync_writes(struct inode *inode)
{
	fuse_set_nowrite(inode);
	fuse_release_nowrite(inode);
}

static int fuse_flush(struct file *file, fl_owner_t id)
{
	struct inode *inode = file_inode(file);
	struct fuse_mount *fm = get_fuse_mount(inode);
	struct fuse_file *ff = file->private_data;
	struct fuse_flush_in inarg;
	FUSE_ARGS(args);
	int err;

#ifdef CONFIG_FUSE_BPF
	struct fuse_err_ret fer;

	fer = fuse_bpf_backing(file->f_inode, struct fuse_flush_in,
			       fuse_flush_initialize, fuse_flush_backing,
			       fuse_flush_finalize,
			       file, id);
	if (fer.ret)
		return PTR_ERR(fer.result);
#endif

	if (fuse_is_bad(inode))
		return -EIO;

	err = write_inode_now(inode, 1);
	if (err)
		return err;

	inode_lock(inode);
	fuse_sync_writes(inode);
	inode_unlock(inode);

	err = filemap_check_errors(file->f_mapping);
	if (err)
		return err;

	err = 0;
	if (fm->fc->no_flush)
		goto inval_attr_out;

	memset(&inarg, 0, sizeof(inarg));
	inarg.fh = ff->fh;
	inarg.lock_owner = fuse_lock_owner_id(fm->fc, id);
	args.opcode = FUSE_FLUSH;
	args.nodeid = get_node_id(inode);
	args.in_numargs = 1;
	args.in_args[0].size = sizeof(inarg);
	args.in_args[0].value = &inarg;
	args.force = true;

	err = fuse_simple_request(fm, &args);
	if (err == -ENOSYS) {
		fm->fc->no_flush = 1;
		err = 0;
	}

inval_attr_out:
	/*
	 * In memory i_blocks is not maintained by fuse, if writeback cache is
	 * enabled, i_blocks from cached attr may not be accurate.
	 */
	if (!err && fm->fc->writeback_cache)
		fuse_invalidate_attr(inode);
	return err;
}

int fuse_fsync_common(struct file *file, loff_t start, loff_t end,
		      int datasync, int opcode)
{
	struct inode *inode = file->f_mapping->host;
	struct fuse_mount *fm = get_fuse_mount(inode);
	struct fuse_file *ff = file->private_data;
	FUSE_ARGS(args);
	struct fuse_fsync_in inarg;

	memset(&inarg, 0, sizeof(inarg));
	inarg.fh = ff->fh;
	inarg.fsync_flags = datasync ? FUSE_FSYNC_FDATASYNC : 0;
	args.opcode = opcode;
	args.nodeid = get_node_id(inode);
	args.in_numargs = 1;
	args.in_args[0].size = sizeof(inarg);
	args.in_args[0].value = &inarg;
	return fuse_simple_request(fm, &args);
}

static int fuse_fsync(struct file *file, loff_t start, loff_t end,
		      int datasync)
{
	struct inode *inode = file->f_mapping->host;
	struct fuse_conn *fc = get_fuse_conn(inode);
	int err;

#ifdef CONFIG_FUSE_BPF
	struct fuse_err_ret fer;

	fer = fuse_bpf_backing(inode, struct fuse_fsync_in,
			       fuse_fsync_initialize, fuse_fsync_backing,
			       fuse_fsync_finalize,
			       file, start, end, datasync);
	if (fer.ret)
		return PTR_ERR(fer.result);
#endif

	if (fuse_is_bad(inode))
		return -EIO;

	inode_lock(inode);

	/*
	 * Start writeback against all dirty pages of the inode, then
	 * wait for all outstanding writes, before sending the FSYNC
	 * request.
	 */
	err = file_write_and_wait_range(file, start, end);
	if (err)
		goto out;

	fuse_sync_writes(inode);

	/*
	 * Due to implementation of fuse writeback
	 * file_write_and_wait_range() does not catch errors.
	 * We have to do this directly after fuse_sync_writes()
	 */
	err = file_check_and_advance_wb_err(file);
	if (err)
		goto out;

	err = sync_inode_metadata(inode, 1);
	if (err)
		goto out;

	if (fc->no_fsync)
		goto out;

	err = fuse_fsync_common(file, start, end, datasync, FUSE_FSYNC);
	if (err == -ENOSYS) {
		fc->no_fsync = 1;
		err = 0;
	}
out:
	inode_unlock(inode);

	return err;
}

void fuse_read_args_fill(struct fuse_io_args *ia, struct file *file, loff_t pos,
			 size_t count, int opcode)
{
	struct fuse_file *ff = file->private_data;
	struct fuse_args *args = &ia->ap.args;

	ia->read.in.fh = ff->fh;
	ia->read.in.offset = pos;
	ia->read.in.size = count;
	ia->read.in.flags = file->f_flags;
	args->opcode = opcode;
	args->nodeid = ff->nodeid;
	args->in_numargs = 1;
	args->in_args[0].size = sizeof(ia->read.in);
	args->in_args[0].value = &ia->read.in;
	args->out_argvar = true;
	args->out_numargs = 1;
	args->out_args[0].size = count;
}

static void fuse_release_user_pages(struct fuse_args_pages *ap,
				    bool should_dirty)
{
	unsigned int i;

	for (i = 0; i < ap->num_pages; i++) {
		if (should_dirty)
			set_page_dirty_lock(ap->pages[i]);
		put_page(ap->pages[i]);
	}
}

static void fuse_io_release(struct kref *kref)
{
	kfree(container_of(kref, struct fuse_io_priv, refcnt));
}

static ssize_t fuse_get_res_by_io(struct fuse_io_priv *io)
{
	if (io->err)
		return io->err;

	if (io->bytes >= 0 && io->write)
		return -EIO;

	return io->bytes < 0 ? io->size : io->bytes;
}

/**
 * In case of short read, the caller sets 'pos' to the position of
 * actual end of fuse request in IO request. Otherwise, if bytes_requested
 * == bytes_transferred or rw == WRITE, the caller sets 'pos' to -1.
 *
 * An example:
 * User requested DIO read of 64K. It was split into two 32K fuse requests,
 * both submitted asynchronously. The first of them was ACKed by userspace as
 * fully completed (req->out.args[0].size == 32K) resulting in pos == -1. The
 * second request was ACKed as short, e.g. only 1K was read, resulting in
 * pos == 33K.
 *
 * Thus, when all fuse requests are completed, the minimal non-negative 'pos'
 * will be equal to the length of the longest contiguous fragment of
 * transferred data starting from the beginning of IO request.
 */
static void fuse_aio_complete(struct fuse_io_priv *io, int err, ssize_t pos)
{
	int left;

	spin_lock(&io->lock);
	if (err)
		io->err = io->err ? : err;
	else if (pos >= 0 && (io->bytes < 0 || pos < io->bytes))
		io->bytes = pos;

	left = --io->reqs;
	if (!left && io->blocking)
		complete(io->done);
	spin_unlock(&io->lock);

	if (!left && !io->blocking) {
		ssize_t res = fuse_get_res_by_io(io);

		if (res >= 0) {
			struct inode *inode = file_inode(io->iocb->ki_filp);
			struct fuse_conn *fc = get_fuse_conn(inode);
			struct fuse_inode *fi = get_fuse_inode(inode);

			spin_lock(&fi->lock);
			fi->attr_version = atomic64_inc_return(&fc->attr_version);
			spin_unlock(&fi->lock);
		}

		io->iocb->ki_complete(io->iocb, res, 0);
	}

	kref_put(&io->refcnt, fuse_io_release);
}

static struct fuse_io_args *fuse_io_alloc(struct fuse_io_priv *io,
					  unsigned int npages)
{
	struct fuse_io_args *ia;

	ia = kzalloc(sizeof(*ia), GFP_KERNEL);
	if (ia) {
		ia->io = io;
		ia->ap.pages = fuse_pages_alloc(npages, GFP_KERNEL,
						&ia->ap.descs);
		if (!ia->ap.pages) {
			kfree(ia);
			ia = NULL;
		}
	}
	return ia;
}

static void fuse_io_free(struct fuse_io_args *ia)
{
	kfree(ia->ap.pages);
	kfree(ia);
}

static void fuse_aio_complete_req(struct fuse_mount *fm, struct fuse_args *args,
				  int err)
{
	struct fuse_io_args *ia = container_of(args, typeof(*ia), ap.args);
	struct fuse_io_priv *io = ia->io;
	ssize_t pos = -1;

	fuse_release_user_pages(&ia->ap, io->should_dirty);

	if (err) {
		/* Nothing */
	} else if (io->write) {
		if (ia->write.out.size > ia->write.in.size) {
			err = -EIO;
		} else if (ia->write.in.size != ia->write.out.size) {
			pos = ia->write.in.offset - io->offset +
				ia->write.out.size;
		}
	} else {
		u32 outsize = args->out_args[0].size;

		if (ia->read.in.size != outsize)
			pos = ia->read.in.offset - io->offset + outsize;
	}

	fuse_aio_complete(io, err, pos);
	fuse_io_free(ia);
}

static ssize_t fuse_async_req_send(struct fuse_mount *fm,
				   struct fuse_io_args *ia, size_t num_bytes)
{
	ssize_t err;
	struct fuse_io_priv *io = ia->io;

	spin_lock(&io->lock);
	kref_get(&io->refcnt);
	io->size += num_bytes;
	io->reqs++;
	spin_unlock(&io->lock);

	ia->ap.args.end = fuse_aio_complete_req;
	ia->ap.args.may_block = io->should_dirty;
	err = fuse_simple_background(fm, &ia->ap.args, GFP_KERNEL);
	if (err)
		fuse_aio_complete_req(fm, &ia->ap.args, err);

	return num_bytes;
}

static ssize_t fuse_send_read(struct fuse_io_args *ia, loff_t pos, size_t count,
			      fl_owner_t owner)
{
	struct file *file = ia->io->iocb->ki_filp;
	struct fuse_file *ff = file->private_data;
	struct fuse_mount *fm = ff->fm;

	fuse_read_args_fill(ia, file, pos, count, FUSE_READ);
	if (owner != NULL) {
		ia->read.in.read_flags |= FUSE_READ_LOCKOWNER;
		ia->read.in.lock_owner = fuse_lock_owner_id(fm->fc, owner);
	}

	if (ia->io->async)
		return fuse_async_req_send(fm, ia, count);

	return fuse_simple_request(fm, &ia->ap.args);
}

static void fuse_read_update_size(struct inode *inode, loff_t size,
				  u64 attr_ver)
{
	struct fuse_conn *fc = get_fuse_conn(inode);
	struct fuse_inode *fi = get_fuse_inode(inode);

	spin_lock(&fi->lock);
	if (attr_ver >= fi->attr_version && size < inode->i_size &&
	    !test_bit(FUSE_I_SIZE_UNSTABLE, &fi->state)) {
		fi->attr_version = atomic64_inc_return(&fc->attr_version);
		i_size_write(inode, size);
	}
	spin_unlock(&fi->lock);
}

static void fuse_short_read(struct inode *inode, u64 attr_ver, size_t num_read,
			    struct fuse_args_pages *ap)
{
	struct fuse_conn *fc = get_fuse_conn(inode);

	/*
	 * If writeback_cache is enabled, a short read means there's a hole in
	 * the file.  Some data after the hole is in page cache, but has not
	 * reached the client fs yet.  So the hole is not present there.
	 */
	if (!fc->writeback_cache) {
		loff_t pos = page_offset(ap->pages[0]) + num_read;
		fuse_read_update_size(inode, pos, attr_ver);
	}
}

static int fuse_do_readpage(struct file *file, struct page *page)
{
	struct inode *inode = page->mapping->host;
	struct fuse_mount *fm = get_fuse_mount(inode);
	loff_t pos = page_offset(page);
	struct fuse_page_desc desc = { .length = PAGE_SIZE };
	struct fuse_io_args ia = {
		.ap.args.page_zeroing = true,
		.ap.args.out_pages = true,
		.ap.num_pages = 1,
		.ap.pages = &page,
		.ap.descs = &desc,
	};
	ssize_t res;
	u64 attr_ver;

	/*
	 * Page writeback can extend beyond the lifetime of the
	 * page-cache page, so make sure we read a properly synced
	 * page.
	 */
	fuse_wait_on_page_writeback(inode, page->index);

	attr_ver = fuse_get_attr_version(fm->fc);

	/* Don't overflow end offset */
	if (pos + (desc.length - 1) == LLONG_MAX)
		desc.length--;

	fuse_read_args_fill(&ia, file, pos, desc.length, FUSE_READ);
	res = fuse_simple_request(fm, &ia.ap.args);
	if (res < 0)
		return res;
	/*
	 * Short read means EOF.  If file size is larger, truncate it
	 */
	if (res < desc.length)
		fuse_short_read(inode, attr_ver, res, &ia.ap);

	SetPageUptodate(page);

	return 0;
}

static int fuse_readpage(struct file *file, struct page *page)
{
	struct inode *inode = page->mapping->host;
	int err;

	err = -EIO;
	if (fuse_is_bad(inode))
		goto out;

	err = fuse_do_readpage(file, page);
	fuse_invalidate_atime(inode);
 out:
	unlock_page(page);
	return err;
}

static void fuse_readpages_end(struct fuse_mount *fm, struct fuse_args *args,
			       int err)
{
	int i;
	struct fuse_io_args *ia = container_of(args, typeof(*ia), ap.args);
	struct fuse_args_pages *ap = &ia->ap;
	size_t count = ia->read.in.size;
	size_t num_read = args->out_args[0].size;
	struct address_space *mapping = NULL;

	for (i = 0; mapping == NULL && i < ap->num_pages; i++)
		mapping = ap->pages[i]->mapping;

	if (mapping) {
		struct inode *inode = mapping->host;

		/*
		 * Short read means EOF. If file size is larger, truncate it
		 */
		if (!err && num_read < count)
			fuse_short_read(inode, ia->read.attr_ver, num_read, ap);

		fuse_invalidate_atime(inode);
	}

	for (i = 0; i < ap->num_pages; i++) {
		struct page *page = ap->pages[i];

		if (!err)
			SetPageUptodate(page);
		else
			SetPageError(page);
		unlock_page(page);
		put_page(page);
	}
	if (ia->ff)
		fuse_file_put(ia->ff, false, false);

	fuse_io_free(ia);
}

static void fuse_send_readpages(struct fuse_io_args *ia, struct file *file)
{
	struct fuse_file *ff = file->private_data;
	struct fuse_mount *fm = ff->fm;
	struct fuse_args_pages *ap = &ia->ap;
	loff_t pos = page_offset(ap->pages[0]);
	size_t count = ap->num_pages << PAGE_SHIFT;
	ssize_t res;
	int err;

	ap->args.out_pages = true;
	ap->args.page_zeroing = true;
	ap->args.page_replace = true;

	/* Don't overflow end offset */
	if (pos + (count - 1) == LLONG_MAX) {
		count--;
		ap->descs[ap->num_pages - 1].length--;
	}
	WARN_ON((loff_t) (pos + count) < 0);

	fuse_read_args_fill(ia, file, pos, count, FUSE_READ);
	ia->read.attr_ver = fuse_get_attr_version(fm->fc);
	if (fm->fc->async_read) {
		ia->ff = fuse_file_get(ff);
		ap->args.end = fuse_readpages_end;
		err = fuse_simple_background(fm, &ap->args, GFP_KERNEL);
		if (!err)
			return;
	} else {
		res = fuse_simple_request(fm, &ap->args);
		err = res < 0 ? res : 0;
	}
	fuse_readpages_end(fm, &ap->args, err);
}

static void fuse_readahead(struct readahead_control *rac)
{
	struct inode *inode = rac->mapping->host;
	struct fuse_conn *fc = get_fuse_conn(inode);
	unsigned int i, max_pages, nr_pages = 0;

	if (fuse_is_bad(inode))
		return;

	max_pages = min_t(unsigned int, fc->max_pages,
			fc->max_read / PAGE_SIZE);

	for (;;) {
		struct fuse_io_args *ia;
		struct fuse_args_pages *ap;

		nr_pages = readahead_count(rac) - nr_pages;
		if (nr_pages > max_pages)
			nr_pages = max_pages;
		if (nr_pages == 0)
			break;
		ia = fuse_io_alloc(NULL, nr_pages);
		if (!ia)
			return;
		ap = &ia->ap;
		nr_pages = __readahead_batch(rac, ap->pages, nr_pages);
		for (i = 0; i < nr_pages; i++) {
			fuse_wait_on_page_writeback(inode,
						    readahead_index(rac) + i);
			ap->descs[i].length = PAGE_SIZE;
		}
		ap->num_pages = nr_pages;
		fuse_send_readpages(ia, rac->file);
	}
}

static ssize_t fuse_cache_read_iter(struct kiocb *iocb, struct iov_iter *to)
{
	struct inode *inode = iocb->ki_filp->f_mapping->host;
	struct fuse_conn *fc = get_fuse_conn(inode);

	/*
	 * In auto invalidate mode, always update attributes on read.
	 * Otherwise, only update if we attempt to read past EOF (to ensure
	 * i_size is up to date).
	 */
	if (fc->auto_inval_data ||
	    (iocb->ki_pos + iov_iter_count(to) > i_size_read(inode))) {
		int err;
		err = fuse_update_attributes(inode, iocb->ki_filp);
		if (err)
			return err;
	}

	return generic_file_read_iter(iocb, to);
}

static void fuse_write_args_fill(struct fuse_io_args *ia, struct fuse_file *ff,
				 loff_t pos, size_t count)
{
	struct fuse_args *args = &ia->ap.args;

	ia->write.in.fh = ff->fh;
	ia->write.in.offset = pos;
	ia->write.in.size = count;
	args->opcode = FUSE_WRITE;
	args->nodeid = ff->nodeid;
	args->in_numargs = 2;
	if (ff->fm->fc->minor < 9)
		args->in_args[0].size = FUSE_COMPAT_WRITE_IN_SIZE;
	else
		args->in_args[0].size = sizeof(ia->write.in);
	args->in_args[0].value = &ia->write.in;
	args->in_args[1].size = count;
	args->out_numargs = 1;
	args->out_args[0].size = sizeof(ia->write.out);
	args->out_args[0].value = &ia->write.out;
}

static unsigned int fuse_write_flags(struct kiocb *iocb)
{
	unsigned int flags = iocb->ki_filp->f_flags;

	if (iocb->ki_flags & IOCB_DSYNC)
		flags |= O_DSYNC;
	if (iocb->ki_flags & IOCB_SYNC)
		flags |= O_SYNC;

	return flags;
}

static ssize_t fuse_send_write(struct fuse_io_args *ia, loff_t pos,
			       size_t count, fl_owner_t owner)
{
	struct kiocb *iocb = ia->io->iocb;
	struct file *file = iocb->ki_filp;
	struct fuse_file *ff = file->private_data;
	struct fuse_mount *fm = ff->fm;
	struct fuse_write_in *inarg = &ia->write.in;
	ssize_t err;

	fuse_write_args_fill(ia, ff, pos, count);
	inarg->flags = fuse_write_flags(iocb);
	if (owner != NULL) {
		inarg->write_flags |= FUSE_WRITE_LOCKOWNER;
		inarg->lock_owner = fuse_lock_owner_id(fm->fc, owner);
	}

	if (ia->io->async)
		return fuse_async_req_send(fm, ia, count);

	err = fuse_simple_request(fm, &ia->ap.args);
	if (!err && ia->write.out.size > count)
		err = -EIO;

	return err ?: ia->write.out.size;
}

bool fuse_write_update_size(struct inode *inode, loff_t pos)
{
	struct fuse_conn *fc = get_fuse_conn(inode);
	struct fuse_inode *fi = get_fuse_inode(inode);
	bool ret = false;

	spin_lock(&fi->lock);
	fi->attr_version = atomic64_inc_return(&fc->attr_version);
	if (pos > inode->i_size) {
		i_size_write(inode, pos);
		ret = true;
	}
	spin_unlock(&fi->lock);

	return ret;
}

static ssize_t fuse_send_write_pages(struct fuse_io_args *ia,
				     struct kiocb *iocb, struct inode *inode,
				     loff_t pos, size_t count)
{
	struct fuse_args_pages *ap = &ia->ap;
	struct file *file = iocb->ki_filp;
	struct fuse_file *ff = file->private_data;
	struct fuse_mount *fm = ff->fm;
	unsigned int offset, i;
	bool short_write;
	int err;

	for (i = 0; i < ap->num_pages; i++)
		fuse_wait_on_page_writeback(inode, ap->pages[i]->index);

	fuse_write_args_fill(ia, ff, pos, count);
	ia->write.in.flags = fuse_write_flags(iocb);
	if (fm->fc->handle_killpriv_v2 && !capable(CAP_FSETID))
		ia->write.in.write_flags |= FUSE_WRITE_KILL_SUIDGID;

	err = fuse_simple_request(fm, &ap->args);
	if (!err && ia->write.out.size > count)
		err = -EIO;

	short_write = ia->write.out.size < count;
	offset = ap->descs[0].offset;
	count = ia->write.out.size;
	for (i = 0; i < ap->num_pages; i++) {
		struct page *page = ap->pages[i];

		if (err) {
			ClearPageUptodate(page);
		} else {
			if (count >= PAGE_SIZE - offset)
				count -= PAGE_SIZE - offset;
			else {
				if (short_write)
					ClearPageUptodate(page);
				count = 0;
			}
			offset = 0;
		}
		if (ia->write.page_locked && (i == ap->num_pages - 1))
			unlock_page(page);
		put_page(page);
	}

	return err;
}

static ssize_t fuse_fill_write_pages(struct fuse_io_args *ia,
				     struct address_space *mapping,
				     struct iov_iter *ii, loff_t pos,
				     unsigned int max_pages)
{
	struct fuse_args_pages *ap = &ia->ap;
	struct fuse_conn *fc = get_fuse_conn(mapping->host);
	unsigned offset = pos & (PAGE_SIZE - 1);
	size_t count = 0;
	int err;

	ap->args.in_pages = true;
	ap->descs[0].offset = offset;

	do {
		size_t tmp;
		struct page *page;
		pgoff_t index = pos >> PAGE_SHIFT;
		size_t bytes = min_t(size_t, PAGE_SIZE - offset,
				     iov_iter_count(ii));

		bytes = min_t(size_t, bytes, fc->max_write - count);

 again:
		err = -EFAULT;
		if (fault_in_iov_iter_readable(ii, bytes))
			break;

		err = -ENOMEM;
		page = grab_cache_page_write_begin(mapping, index, 0);
		if (!page)
			break;

		if (mapping_writably_mapped(mapping))
			flush_dcache_page(page);

		tmp = copy_page_from_iter_atomic(page, offset, bytes, ii);
		flush_dcache_page(page);

		if (!tmp) {
			unlock_page(page);
			put_page(page);
			goto again;
		}

		err = 0;
		ap->pages[ap->num_pages] = page;
		ap->descs[ap->num_pages].length = tmp;
		ap->num_pages++;

		count += tmp;
		pos += tmp;
		offset += tmp;
		if (offset == PAGE_SIZE)
			offset = 0;

		/* If we copied full page, mark it uptodate */
		if (tmp == PAGE_SIZE)
			SetPageUptodate(page);

		if (PageUptodate(page)) {
			unlock_page(page);
		} else {
			ia->write.page_locked = true;
			break;
		}
		if (!fc->big_writes)
			break;
	} while (iov_iter_count(ii) && count < fc->max_write &&
		 ap->num_pages < max_pages && offset == 0);

	return count > 0 ? count : err;
}

static inline unsigned int fuse_wr_pages(loff_t pos, size_t len,
				     unsigned int max_pages)
{
	return min_t(unsigned int,
		     ((pos + len - 1) >> PAGE_SHIFT) -
		     (pos >> PAGE_SHIFT) + 1,
		     max_pages);
}

static ssize_t fuse_perform_write(struct kiocb *iocb,
				  struct address_space *mapping,
				  struct iov_iter *ii, loff_t pos)
{
	struct inode *inode = mapping->host;
	struct fuse_conn *fc = get_fuse_conn(inode);
	struct fuse_inode *fi = get_fuse_inode(inode);
	int err = 0;
	ssize_t res = 0;

	if (inode->i_size < pos + iov_iter_count(ii))
		set_bit(FUSE_I_SIZE_UNSTABLE, &fi->state);

	do {
		ssize_t count;
		struct fuse_io_args ia = {};
		struct fuse_args_pages *ap = &ia.ap;
		unsigned int nr_pages = fuse_wr_pages(pos, iov_iter_count(ii),
						      fc->max_pages);

		ap->pages = fuse_pages_alloc(nr_pages, GFP_KERNEL, &ap->descs);
		if (!ap->pages) {
			err = -ENOMEM;
			break;
		}

		count = fuse_fill_write_pages(&ia, mapping, ii, pos, nr_pages);
		if (count <= 0) {
			err = count;
		} else {
			err = fuse_send_write_pages(&ia, iocb, inode,
						    pos, count);
			if (!err) {
				size_t num_written = ia.write.out.size;

				res += num_written;
				pos += num_written;

				/* break out of the loop on short write */
				if (num_written != count)
					err = -EIO;
			}
		}
		kfree(ap->pages);
	} while (!err && iov_iter_count(ii));

	if (res > 0)
		fuse_write_update_size(inode, pos);

	clear_bit(FUSE_I_SIZE_UNSTABLE, &fi->state);
	fuse_invalidate_attr(inode);

	return res > 0 ? res : err;
}

static ssize_t fuse_cache_write_iter(struct kiocb *iocb, struct iov_iter *from)
{
	struct file *file = iocb->ki_filp;
	struct address_space *mapping = file->f_mapping;
	ssize_t written = 0;
	ssize_t written_buffered = 0;
	struct inode *inode = mapping->host;
	ssize_t err;
	struct fuse_conn *fc = get_fuse_conn(inode);
	loff_t endbyte = 0;

	if (fc->writeback_cache) {
		/* Update size (EOF optimization) and mode (SUID clearing) */
		err = fuse_update_attributes(mapping->host, file);
		if (err)
			return err;

		if (fc->handle_killpriv_v2 &&
		    setattr_should_drop_suidgid(&init_user_ns, file_inode(file))) {
			goto writethrough;
		}

		return generic_file_write_iter(iocb, from);
	}

writethrough:
	inode_lock(inode);

	/* We can write back this queue in page reclaim */
	current->backing_dev_info = inode_to_bdi(inode);

	err = generic_write_checks(iocb, from);
	if (err <= 0)
		goto out;

	err = file_remove_privs(file);
	if (err)
		goto out;

	err = file_update_time(file);
	if (err)
		goto out;

	if (iocb->ki_flags & IOCB_DIRECT) {
		loff_t pos = iocb->ki_pos;
		written = generic_file_direct_write(iocb, from);
		if (written < 0 || !iov_iter_count(from))
			goto out;

		pos += written;

		written_buffered = fuse_perform_write(iocb, mapping, from, pos);
		if (written_buffered < 0) {
			err = written_buffered;
			goto out;
		}
		endbyte = pos + written_buffered - 1;

		err = filemap_write_and_wait_range(file->f_mapping, pos,
						   endbyte);
		if (err)
			goto out;

		invalidate_mapping_pages(file->f_mapping,
					 pos >> PAGE_SHIFT,
					 endbyte >> PAGE_SHIFT);

		written += written_buffered;
		iocb->ki_pos = pos + written_buffered;
	} else {
		written = fuse_perform_write(iocb, mapping, from, iocb->ki_pos);
		if (written >= 0)
			iocb->ki_pos += written;
	}
out:
	current->backing_dev_info = NULL;
	inode_unlock(inode);
	if (written > 0)
		written = generic_write_sync(iocb, written);

	return written ? written : err;
}

static inline unsigned long fuse_get_user_addr(const struct iov_iter *ii)
{
	return (unsigned long)ii->iov->iov_base + ii->iov_offset;
}

static inline size_t fuse_get_frag_size(const struct iov_iter *ii,
					size_t max_size)
{
	return min(iov_iter_single_seg_count(ii), max_size);
}

static int fuse_get_user_pages(struct fuse_args_pages *ap, struct iov_iter *ii,
			       size_t *nbytesp, int write,
			       unsigned int max_pages)
{
	size_t nbytes = 0;  /* # bytes already packed in req */
	ssize_t ret = 0;

	/* Special case for kernel I/O: can copy directly into the buffer */
	if (iov_iter_is_kvec(ii)) {
		unsigned long user_addr = fuse_get_user_addr(ii);
		size_t frag_size = fuse_get_frag_size(ii, *nbytesp);

		if (write)
			ap->args.in_args[1].value = (void *) user_addr;
		else
			ap->args.out_args[0].value = (void *) user_addr;

		iov_iter_advance(ii, frag_size);
		*nbytesp = frag_size;
		return 0;
	}

	while (nbytes < *nbytesp && ap->num_pages < max_pages) {
		unsigned npages;
		size_t start;
		ret = iov_iter_get_pages(ii, &ap->pages[ap->num_pages],
					*nbytesp - nbytes,
					max_pages - ap->num_pages,
					&start);
		if (ret < 0)
			break;

		iov_iter_advance(ii, ret);
		nbytes += ret;

		ret += start;
		npages = DIV_ROUND_UP(ret, PAGE_SIZE);

		ap->descs[ap->num_pages].offset = start;
		fuse_page_descs_length_init(ap->descs, ap->num_pages, npages);

		ap->num_pages += npages;
		ap->descs[ap->num_pages - 1].length -=
			(PAGE_SIZE - ret) & (PAGE_SIZE - 1);
	}

	ap->args.user_pages = true;
	if (write)
		ap->args.in_pages = true;
	else
		ap->args.out_pages = true;

	*nbytesp = nbytes;

	return ret < 0 ? ret : 0;
}

ssize_t fuse_direct_io(struct fuse_io_priv *io, struct iov_iter *iter,
		       loff_t *ppos, int flags)
{
	int write = flags & FUSE_DIO_WRITE;
	int cuse = flags & FUSE_DIO_CUSE;
	struct file *file = io->iocb->ki_filp;
	struct inode *inode = file->f_mapping->host;
	struct fuse_file *ff = file->private_data;
	struct fuse_conn *fc = ff->fm->fc;
	size_t nmax = write ? fc->max_write : fc->max_read;
	loff_t pos = *ppos;
	size_t count = iov_iter_count(iter);
	pgoff_t idx_from = pos >> PAGE_SHIFT;
	pgoff_t idx_to = (pos + count - 1) >> PAGE_SHIFT;
	ssize_t res = 0;
	int err = 0;
	struct fuse_io_args *ia;
	unsigned int max_pages;

	max_pages = iov_iter_npages(iter, fc->max_pages);
	ia = fuse_io_alloc(io, max_pages);
	if (!ia)
		return -ENOMEM;

	ia->io = io;
	if (!cuse && fuse_range_is_writeback(inode, idx_from, idx_to)) {
		if (!write)
			inode_lock(inode);
		fuse_sync_writes(inode);
		if (!write)
			inode_unlock(inode);
	}

	io->should_dirty = !write && iter_is_iovec(iter);
	while (count) {
		ssize_t nres;
		fl_owner_t owner = current->files;
		size_t nbytes = min(count, nmax);

		err = fuse_get_user_pages(&ia->ap, iter, &nbytes, write,
					  max_pages);
		if (err && !nbytes)
			break;

		if (write) {
			if (!capable(CAP_FSETID))
				ia->write.in.write_flags |= FUSE_WRITE_KILL_SUIDGID;

			nres = fuse_send_write(ia, pos, nbytes, owner);
		} else {
			nres = fuse_send_read(ia, pos, nbytes, owner);
		}

		if (!io->async || nres < 0) {
			fuse_release_user_pages(&ia->ap, io->should_dirty);
			fuse_io_free(ia);
		}
		ia = NULL;
		if (nres < 0) {
			iov_iter_revert(iter, nbytes);
			err = nres;
			break;
		}
		WARN_ON(nres > nbytes);

		count -= nres;
		res += nres;
		pos += nres;
		if (nres != nbytes) {
			iov_iter_revert(iter, nbytes - nres);
			break;
		}
		if (count) {
			max_pages = iov_iter_npages(iter, fc->max_pages);
			ia = fuse_io_alloc(io, max_pages);
			if (!ia)
				break;
		}
	}
	if (ia)
		fuse_io_free(ia);
	if (res > 0)
		*ppos = pos;

	return res > 0 ? res : err;
}
EXPORT_SYMBOL_GPL(fuse_direct_io);

static ssize_t __fuse_direct_read(struct fuse_io_priv *io,
				  struct iov_iter *iter,
				  loff_t *ppos)
{
	ssize_t res;
	struct inode *inode = file_inode(io->iocb->ki_filp);

	res = fuse_direct_io(io, iter, ppos, 0);

	fuse_invalidate_atime(inode);

	return res;
}

static ssize_t fuse_direct_IO(struct kiocb *iocb, struct iov_iter *iter);

static ssize_t fuse_direct_read_iter(struct kiocb *iocb, struct iov_iter *to)
{
	ssize_t res;

	if (!is_sync_kiocb(iocb) && iocb->ki_flags & IOCB_DIRECT) {
		res = fuse_direct_IO(iocb, to);
	} else {
		struct fuse_io_priv io = FUSE_IO_PRIV_SYNC(iocb);

		res = __fuse_direct_read(&io, to, &iocb->ki_pos);
	}

	return res;
}

static ssize_t fuse_direct_write_iter(struct kiocb *iocb, struct iov_iter *from)
{
	struct inode *inode = file_inode(iocb->ki_filp);
	struct fuse_io_priv io = FUSE_IO_PRIV_SYNC(iocb);
	ssize_t res;

	/* Don't allow parallel writes to the same file */
	inode_lock(inode);
	res = generic_write_checks(iocb, from);
	if (res > 0) {
		if (!is_sync_kiocb(iocb) && iocb->ki_flags & IOCB_DIRECT) {
			res = fuse_direct_IO(iocb, from);
		} else {
			res = fuse_direct_io(&io, from, &iocb->ki_pos,
					     FUSE_DIO_WRITE);
		}
	}
	fuse_invalidate_attr(inode);
	if (res > 0)
		fuse_write_update_size(inode, iocb->ki_pos);
	inode_unlock(inode);

	return res;
}

static ssize_t fuse_file_read_iter(struct kiocb *iocb, struct iov_iter *to)
{
	struct file *file = iocb->ki_filp;
	struct fuse_file *ff = file->private_data;
	struct inode *inode = file_inode(file);

	if (fuse_is_bad(inode))
		return -EIO;

	if (FUSE_IS_DAX(inode))
		return fuse_dax_read_iter(iocb, to);

#ifdef CONFIG_FUSE_BPF
	{
		struct fuse_err_ret fer;

		fer = fuse_bpf_backing(inode, struct fuse_file_read_iter_io,
				       fuse_file_read_iter_initialize,
				       fuse_file_read_iter_backing,
				       fuse_file_read_iter_finalize,
				       iocb, to);
		if (fer.ret)
			return PTR_ERR(fer.result);
	}
#endif

	if (ff->passthrough.filp)
		return fuse_passthrough_read_iter(iocb, to);
	else if (!(ff->open_flags & FOPEN_DIRECT_IO))
		return fuse_cache_read_iter(iocb, to);
	else
		return fuse_direct_read_iter(iocb, to);
}

static ssize_t fuse_file_write_iter(struct kiocb *iocb, struct iov_iter *from)
{
	struct file *file = iocb->ki_filp;
	struct fuse_file *ff = file->private_data;
	struct inode *inode = file_inode(file);

	if (fuse_is_bad(inode))
		return -EIO;

	if (FUSE_IS_DAX(inode))
		return fuse_dax_write_iter(iocb, from);

#ifdef CONFIG_FUSE_BPF
	{
		struct fuse_err_ret fer;

		fer = fuse_bpf_backing(inode, struct fuse_file_write_iter_io,
				       fuse_file_write_iter_initialize,
				       fuse_file_write_iter_backing,
				       fuse_file_write_iter_finalize,
				       iocb, from);
		if (fer.ret)
			return PTR_ERR(fer.result);
	}
#endif

	if (ff->passthrough.filp)
		return fuse_passthrough_write_iter(iocb, from);
	else if (!(ff->open_flags & FOPEN_DIRECT_IO))
		return fuse_cache_write_iter(iocb, from);
	else
		return fuse_direct_write_iter(iocb, from);
}

static void fuse_writepage_free(struct fuse_writepage_args *wpa)
{
	struct fuse_args_pages *ap = &wpa->ia.ap;
	int i;

	if (wpa->bucket)
		fuse_sync_bucket_dec(wpa->bucket);

	for (i = 0; i < ap->num_pages; i++)
		__free_page(ap->pages[i]);

	if (wpa->ia.ff)
		fuse_file_put(wpa->ia.ff, false, false);

	kfree(ap->pages);
	kfree(wpa);
}

static void fuse_writepage_finish(struct fuse_mount *fm,
				  struct fuse_writepage_args *wpa)
{
	struct fuse_args_pages *ap = &wpa->ia.ap;
	struct inode *inode = wpa->inode;
	struct fuse_inode *fi = get_fuse_inode(inode);
	struct backing_dev_info *bdi = inode_to_bdi(inode);
	int i;

	for (i = 0; i < ap->num_pages; i++) {
		dec_wb_stat(&bdi->wb, WB_WRITEBACK);
		dec_node_page_state(ap->pages[i], NR_WRITEBACK_TEMP);
		wb_writeout_inc(&bdi->wb);
	}
	wake_up(&fi->page_waitq);
}

/* Called under fi->lock, may release and reacquire it */
static void fuse_send_writepage(struct fuse_mount *fm,
				struct fuse_writepage_args *wpa, loff_t size)
__releases(fi->lock)
__acquires(fi->lock)
{
	struct fuse_writepage_args *aux, *next;
	struct fuse_inode *fi = get_fuse_inode(wpa->inode);
	struct fuse_write_in *inarg = &wpa->ia.write.in;
	struct fuse_args *args = &wpa->ia.ap.args;
	__u64 data_size = wpa->ia.ap.num_pages * PAGE_SIZE;
	int err;

	fi->writectr++;
	if (inarg->offset + data_size <= size) {
		inarg->size = data_size;
	} else if (inarg->offset < size) {
		inarg->size = size - inarg->offset;
	} else {
		/* Got truncated off completely */
		goto out_free;
	}

	args->in_args[1].size = inarg->size;
	args->force = true;
	args->nocreds = true;

	err = fuse_simple_background(fm, args, GFP_ATOMIC);
	if (err == -ENOMEM) {
		spin_unlock(&fi->lock);
		err = fuse_simple_background(fm, args, GFP_NOFS | __GFP_NOFAIL);
		spin_lock(&fi->lock);
	}

	/* Fails on broken connection only */
	if (unlikely(err))
		goto out_free;

	return;

 out_free:
	fi->writectr--;
	rb_erase(&wpa->writepages_entry, &fi->writepages);
	fuse_writepage_finish(fm, wpa);
	spin_unlock(&fi->lock);

	/* After fuse_writepage_finish() aux request list is private */
	for (aux = wpa->next; aux; aux = next) {
		next = aux->next;
		aux->next = NULL;
		fuse_writepage_free(aux);
	}

	fuse_writepage_free(wpa);
	spin_lock(&fi->lock);
}

/*
 * If fi->writectr is positive (no truncate or fsync going on) send
 * all queued writepage requests.
 *
 * Called with fi->lock
 */
void fuse_flush_writepages(struct inode *inode)
__releases(fi->lock)
__acquires(fi->lock)
{
	struct fuse_mount *fm = get_fuse_mount(inode);
	struct fuse_inode *fi = get_fuse_inode(inode);
	loff_t crop = i_size_read(inode);
	struct fuse_writepage_args *wpa;

	while (fi->writectr >= 0 && !list_empty(&fi->queued_writes)) {
		wpa = list_entry(fi->queued_writes.next,
				 struct fuse_writepage_args, queue_entry);
		list_del_init(&wpa->queue_entry);
		fuse_send_writepage(fm, wpa, crop);
	}
}

static struct fuse_writepage_args *fuse_insert_writeback(struct rb_root *root,
						struct fuse_writepage_args *wpa)
{
	pgoff_t idx_from = wpa->ia.write.in.offset >> PAGE_SHIFT;
	pgoff_t idx_to = idx_from + wpa->ia.ap.num_pages - 1;
	struct rb_node **p = &root->rb_node;
	struct rb_node  *parent = NULL;

	WARN_ON(!wpa->ia.ap.num_pages);
	while (*p) {
		struct fuse_writepage_args *curr;
		pgoff_t curr_index;

		parent = *p;
		curr = rb_entry(parent, struct fuse_writepage_args,
				writepages_entry);
		WARN_ON(curr->inode != wpa->inode);
		curr_index = curr->ia.write.in.offset >> PAGE_SHIFT;

		if (idx_from >= curr_index + curr->ia.ap.num_pages)
			p = &(*p)->rb_right;
		else if (idx_to < curr_index)
			p = &(*p)->rb_left;
		else
			return curr;
	}

	rb_link_node(&wpa->writepages_entry, parent, p);
	rb_insert_color(&wpa->writepages_entry, root);
	return NULL;
}

static void tree_insert(struct rb_root *root, struct fuse_writepage_args *wpa)
{
	WARN_ON(fuse_insert_writeback(root, wpa));
}

static void fuse_writepage_end(struct fuse_mount *fm, struct fuse_args *args,
			       int error)
{
	struct fuse_writepage_args *wpa =
		container_of(args, typeof(*wpa), ia.ap.args);
	struct inode *inode = wpa->inode;
	struct fuse_inode *fi = get_fuse_inode(inode);
	struct fuse_conn *fc = get_fuse_conn(inode);

	mapping_set_error(inode->i_mapping, error);
	/*
	 * A writeback finished and this might have updated mtime/ctime on
	 * server making local mtime/ctime stale.  Hence invalidate attrs.
	 * Do this only if writeback_cache is not enabled.  If writeback_cache
	 * is enabled, we trust local ctime/mtime.
	 */
	if (!fc->writeback_cache)
		fuse_invalidate_attr(inode);
	spin_lock(&fi->lock);
	rb_erase(&wpa->writepages_entry, &fi->writepages);
	while (wpa->next) {
		struct fuse_mount *fm = get_fuse_mount(inode);
		struct fuse_write_in *inarg = &wpa->ia.write.in;
		struct fuse_writepage_args *next = wpa->next;

		wpa->next = next->next;
		next->next = NULL;
		next->ia.ff = fuse_file_get(wpa->ia.ff);
		tree_insert(&fi->writepages, next);

		/*
		 * Skip fuse_flush_writepages() to make it easy to crop requests
		 * based on primary request size.
		 *
		 * 1st case (trivial): there are no concurrent activities using
		 * fuse_set/release_nowrite.  Then we're on safe side because
		 * fuse_flush_writepages() would call fuse_send_writepage()
		 * anyway.
		 *
		 * 2nd case: someone called fuse_set_nowrite and it is waiting
		 * now for completion of all in-flight requests.  This happens
		 * rarely and no more than once per page, so this should be
		 * okay.
		 *
		 * 3rd case: someone (e.g. fuse_do_setattr()) is in the middle
		 * of fuse_set_nowrite..fuse_release_nowrite section.  The fact
		 * that fuse_set_nowrite returned implies that all in-flight
		 * requests were completed along with all of their secondary
		 * requests.  Further primary requests are blocked by negative
		 * writectr.  Hence there cannot be any in-flight requests and
		 * no invocations of fuse_writepage_end() while we're in
		 * fuse_set_nowrite..fuse_release_nowrite section.
		 */
		fuse_send_writepage(fm, next, inarg->offset + inarg->size);
	}
	fi->writectr--;
	fuse_writepage_finish(fm, wpa);
	spin_unlock(&fi->lock);
	fuse_writepage_free(wpa);
}

static struct fuse_file *__fuse_write_file_get(struct fuse_inode *fi)
{
	struct fuse_file *ff = NULL;

	spin_lock(&fi->lock);
	if (!list_empty(&fi->write_files)) {
		ff = list_entry(fi->write_files.next, struct fuse_file,
				write_entry);
		fuse_file_get(ff);
	}
	spin_unlock(&fi->lock);

	return ff;
}

static struct fuse_file *fuse_write_file_get(struct fuse_inode *fi)
{
	struct fuse_file *ff = __fuse_write_file_get(fi);
	WARN_ON(!ff);
	return ff;
}

int fuse_write_inode(struct inode *inode, struct writeback_control *wbc)
{
	struct fuse_inode *fi = get_fuse_inode(inode);
	struct fuse_file *ff;
	int err;

	/**
	 * TODO - fully understand why this is necessary
	 *
	 * With fuse-bpf, fsstress fails if rename is enabled without this
	 *
	 * We are getting writes here on directory inodes, which do not have an
	 * initialized file list so crash.
	 *
	 * The question is why we are getting those writes
	 */
	if (!S_ISREG(inode->i_mode))
		return 0;

	/*
	 * Inode is always written before the last reference is dropped and
	 * hence this should not be reached from reclaim.
	 *
	 * Writing back the inode from reclaim can deadlock if the request
	 * processing itself needs an allocation.  Allocations triggering
	 * reclaim while serving a request can't be prevented, because it can
	 * involve any number of unrelated userspace processes.
	 */
	WARN_ON(wbc->for_reclaim);

	ff = __fuse_write_file_get(fi);
	err = fuse_flush_times(inode, ff);
	if (ff)
		fuse_file_put(ff, false, false);

	return err;
}

static struct fuse_writepage_args *fuse_writepage_args_alloc(void)
{
	struct fuse_writepage_args *wpa;
	struct fuse_args_pages *ap;

	wpa = kzalloc(sizeof(*wpa), GFP_NOFS);
	if (wpa) {
		ap = &wpa->ia.ap;
		ap->num_pages = 0;
		ap->pages = fuse_pages_alloc(1, GFP_NOFS, &ap->descs);
		if (!ap->pages) {
			kfree(wpa);
			wpa = NULL;
		}
	}
	return wpa;

}

static void fuse_writepage_add_to_bucket(struct fuse_conn *fc,
					 struct fuse_writepage_args *wpa)
{
	if (!fc->sync_fs)
		return;

	rcu_read_lock();
	/* Prevent resurrection of dead bucket in unlikely race with syncfs */
	do {
		wpa->bucket = rcu_dereference(fc->curr_bucket);
	} while (unlikely(!atomic_inc_not_zero(&wpa->bucket->count)));
	rcu_read_unlock();
}

static int fuse_writepage_locked(struct page *page)
{
	struct address_space *mapping = page->mapping;
	struct inode *inode = mapping->host;
	struct fuse_conn *fc = get_fuse_conn(inode);
	struct fuse_inode *fi = get_fuse_inode(inode);
	struct fuse_writepage_args *wpa;
	struct fuse_args_pages *ap;
	struct page *tmp_page;
	int error = -ENOMEM;

	set_page_writeback(page);

	wpa = fuse_writepage_args_alloc();
	if (!wpa)
		goto err;
	ap = &wpa->ia.ap;

	tmp_page = alloc_page(GFP_NOFS | __GFP_HIGHMEM);
	if (!tmp_page)
		goto err_free;

	error = -EIO;
	wpa->ia.ff = fuse_write_file_get(fi);
	if (!wpa->ia.ff)
		goto err_nofile;

	fuse_writepage_add_to_bucket(fc, wpa);
	fuse_write_args_fill(&wpa->ia, wpa->ia.ff, page_offset(page), 0);

	copy_highpage(tmp_page, page);
	wpa->ia.write.in.write_flags |= FUSE_WRITE_CACHE;
	wpa->next = NULL;
	ap->args.in_pages = true;
	ap->num_pages = 1;
	ap->pages[0] = tmp_page;
	ap->descs[0].offset = 0;
	ap->descs[0].length = PAGE_SIZE;
	ap->args.end = fuse_writepage_end;
	wpa->inode = inode;

	inc_wb_stat(&inode_to_bdi(inode)->wb, WB_WRITEBACK);
	inc_node_page_state(tmp_page, NR_WRITEBACK_TEMP);

	spin_lock(&fi->lock);
	tree_insert(&fi->writepages, wpa);
	list_add_tail(&wpa->queue_entry, &fi->queued_writes);
	fuse_flush_writepages(inode);
	spin_unlock(&fi->lock);

	end_page_writeback(page);

	return 0;

err_nofile:
	__free_page(tmp_page);
err_free:
	kfree(wpa);
err:
	mapping_set_error(page->mapping, error);
	end_page_writeback(page);
	return error;
}

static int fuse_writepage(struct page *page, struct writeback_control *wbc)
{
	int err;

	if (fuse_page_is_writeback(page->mapping->host, page->index)) {
		/*
		 * ->writepages() should be called for sync() and friends.  We
		 * should only get here on direct reclaim and then we are
		 * allowed to skip a page which is already in flight
		 */
		WARN_ON(wbc->sync_mode == WB_SYNC_ALL);

		redirty_page_for_writepage(wbc, page);
		unlock_page(page);
		return 0;
	}

	err = fuse_writepage_locked(page);
	unlock_page(page);

	return err;
}

struct fuse_fill_wb_data {
	struct fuse_writepage_args *wpa;
	struct fuse_file *ff;
	struct inode *inode;
	struct page **orig_pages;
	unsigned int max_pages;
};

static bool fuse_pages_realloc(struct fuse_fill_wb_data *data)
{
	struct fuse_args_pages *ap = &data->wpa->ia.ap;
	struct fuse_conn *fc = get_fuse_conn(data->inode);
	struct page **pages;
	struct fuse_page_desc *descs;
	unsigned int npages = min_t(unsigned int,
				    max_t(unsigned int, data->max_pages * 2,
					  FUSE_DEFAULT_MAX_PAGES_PER_REQ),
				    fc->max_pages);
	WARN_ON(npages <= data->max_pages);

	pages = fuse_pages_alloc(npages, GFP_NOFS, &descs);
	if (!pages)
		return false;

	memcpy(pages, ap->pages, sizeof(struct page *) * ap->num_pages);
	memcpy(descs, ap->descs, sizeof(struct fuse_page_desc) * ap->num_pages);
	kfree(ap->pages);
	ap->pages = pages;
	ap->descs = descs;
	data->max_pages = npages;

	return true;
}

static void fuse_writepages_send(struct fuse_fill_wb_data *data)
{
	struct fuse_writepage_args *wpa = data->wpa;
	struct inode *inode = data->inode;
	struct fuse_inode *fi = get_fuse_inode(inode);
	int num_pages = wpa->ia.ap.num_pages;
	int i;

	wpa->ia.ff = fuse_file_get(data->ff);
	spin_lock(&fi->lock);
	list_add_tail(&wpa->queue_entry, &fi->queued_writes);
	fuse_flush_writepages(inode);
	spin_unlock(&fi->lock);

	for (i = 0; i < num_pages; i++)
		end_page_writeback(data->orig_pages[i]);
}

/*
 * Check under fi->lock if the page is under writeback, and insert it onto the
 * rb_tree if not. Otherwise iterate auxiliary write requests, to see if there's
 * one already added for a page at this offset.  If there's none, then insert
 * this new request onto the auxiliary list, otherwise reuse the existing one by
 * swapping the new temp page with the old one.
 */
static bool fuse_writepage_add(struct fuse_writepage_args *new_wpa,
			       struct page *page)
{
	struct fuse_inode *fi = get_fuse_inode(new_wpa->inode);
	struct fuse_writepage_args *tmp;
	struct fuse_writepage_args *old_wpa;
	struct fuse_args_pages *new_ap = &new_wpa->ia.ap;

	WARN_ON(new_ap->num_pages != 0);
	new_ap->num_pages = 1;

	spin_lock(&fi->lock);
	old_wpa = fuse_insert_writeback(&fi->writepages, new_wpa);
	if (!old_wpa) {
		spin_unlock(&fi->lock);
		return true;
	}

	for (tmp = old_wpa->next; tmp; tmp = tmp->next) {
		pgoff_t curr_index;

		WARN_ON(tmp->inode != new_wpa->inode);
		curr_index = tmp->ia.write.in.offset >> PAGE_SHIFT;
		if (curr_index == page->index) {
			WARN_ON(tmp->ia.ap.num_pages != 1);
			swap(tmp->ia.ap.pages[0], new_ap->pages[0]);
			break;
		}
	}

	if (!tmp) {
		new_wpa->next = old_wpa->next;
		old_wpa->next = new_wpa;
	}

	spin_unlock(&fi->lock);

	if (tmp) {
		struct backing_dev_info *bdi = inode_to_bdi(new_wpa->inode);

		dec_wb_stat(&bdi->wb, WB_WRITEBACK);
		dec_node_page_state(new_ap->pages[0], NR_WRITEBACK_TEMP);
		wb_writeout_inc(&bdi->wb);
		fuse_writepage_free(new_wpa);
	}

	return false;
}

static bool fuse_writepage_need_send(struct fuse_conn *fc, struct page *page,
				     struct fuse_args_pages *ap,
				     struct fuse_fill_wb_data *data)
{
	WARN_ON(!ap->num_pages);

	/*
	 * Being under writeback is unlikely but possible.  For example direct
	 * read to an mmaped fuse file will set the page dirty twice; once when
	 * the pages are faulted with get_user_pages(), and then after the read
	 * completed.
	 */
	if (fuse_page_is_writeback(data->inode, page->index))
		return true;

	/* Reached max pages */
	if (ap->num_pages == fc->max_pages)
		return true;

	/* Reached max write bytes */
	if ((ap->num_pages + 1) * PAGE_SIZE > fc->max_write)
		return true;

	/* Discontinuity */
	if (data->orig_pages[ap->num_pages - 1]->index + 1 != page->index)
		return true;

	/* Need to grow the pages array?  If so, did the expansion fail? */
	if (ap->num_pages == data->max_pages && !fuse_pages_realloc(data))
		return true;

	return false;
}

static int fuse_writepages_fill(struct page *page,
		struct writeback_control *wbc, void *_data)
{
	struct fuse_fill_wb_data *data = _data;
	struct fuse_writepage_args *wpa = data->wpa;
	struct fuse_args_pages *ap = &wpa->ia.ap;
	struct inode *inode = data->inode;
	struct fuse_inode *fi = get_fuse_inode(inode);
	struct fuse_conn *fc = get_fuse_conn(inode);
	struct page *tmp_page;
	int err;

	if (!data->ff) {
		err = -EIO;
		data->ff = fuse_write_file_get(fi);
		if (!data->ff)
			goto out_unlock;
	}

	if (wpa && fuse_writepage_need_send(fc, page, ap, data)) {
		fuse_writepages_send(data);
		data->wpa = NULL;
	}

	err = -ENOMEM;
	tmp_page = alloc_page(GFP_NOFS | __GFP_HIGHMEM);
	if (!tmp_page)
		goto out_unlock;

	/*
	 * The page must not be redirtied until the writeout is completed
	 * (i.e. userspace has sent a reply to the write request).  Otherwise
	 * there could be more than one temporary page instance for each real
	 * page.
	 *
	 * This is ensured by holding the page lock in page_mkwrite() while
	 * checking fuse_page_is_writeback().  We already hold the page lock
	 * since clear_page_dirty_for_io() and keep it held until we add the
	 * request to the fi->writepages list and increment ap->num_pages.
	 * After this fuse_page_is_writeback() will indicate that the page is
	 * under writeback, so we can release the page lock.
	 */
	if (data->wpa == NULL) {
		err = -ENOMEM;
		wpa = fuse_writepage_args_alloc();
		if (!wpa) {
			__free_page(tmp_page);
			goto out_unlock;
		}
		fuse_writepage_add_to_bucket(fc, wpa);

		data->max_pages = 1;

		ap = &wpa->ia.ap;
		fuse_write_args_fill(&wpa->ia, data->ff, page_offset(page), 0);
		wpa->ia.write.in.write_flags |= FUSE_WRITE_CACHE;
		wpa->next = NULL;
		ap->args.in_pages = true;
		ap->args.end = fuse_writepage_end;
		ap->num_pages = 0;
		wpa->inode = inode;
	}
	set_page_writeback(page);

	copy_highpage(tmp_page, page);
	ap->pages[ap->num_pages] = tmp_page;
	ap->descs[ap->num_pages].offset = 0;
	ap->descs[ap->num_pages].length = PAGE_SIZE;
	data->orig_pages[ap->num_pages] = page;

	inc_wb_stat(&inode_to_bdi(inode)->wb, WB_WRITEBACK);
	inc_node_page_state(tmp_page, NR_WRITEBACK_TEMP);

	err = 0;
	if (data->wpa) {
		/*
		 * Protected by fi->lock against concurrent access by
		 * fuse_page_is_writeback().
		 */
		spin_lock(&fi->lock);
		ap->num_pages++;
		spin_unlock(&fi->lock);
	} else if (fuse_writepage_add(wpa, page)) {
		data->wpa = wpa;
	} else {
		end_page_writeback(page);
	}
out_unlock:
	unlock_page(page);

	return err;
}

static int fuse_writepages(struct address_space *mapping,
			   struct writeback_control *wbc)
{
	struct inode *inode = mapping->host;
	struct fuse_conn *fc = get_fuse_conn(inode);
	struct fuse_fill_wb_data data;
	int err;

	err = -EIO;
	if (fuse_is_bad(inode))
		goto out;

	data.inode = inode;
	data.wpa = NULL;
	data.ff = NULL;

	err = -ENOMEM;
	data.orig_pages = kcalloc(fc->max_pages,
				  sizeof(struct page *),
				  GFP_NOFS);
	if (!data.orig_pages)
		goto out;

	err = write_cache_pages(mapping, wbc, fuse_writepages_fill, &data);
	if (data.wpa) {
		WARN_ON(!data.wpa->ia.ap.num_pages);
		fuse_writepages_send(&data);
	}
	if (data.ff)
		fuse_file_put(data.ff, false, false);

	kfree(data.orig_pages);
out:
	return err;
}

/*
 * It's worthy to make sure that space is reserved on disk for the write,
 * but how to implement it without killing performance need more thinking.
 */
static int fuse_write_begin(struct file *file, struct address_space *mapping,
		loff_t pos, unsigned len, unsigned flags,
		struct page **pagep, void **fsdata)
{
	pgoff_t index = pos >> PAGE_SHIFT;
	struct fuse_conn *fc = get_fuse_conn(file_inode(file));
	struct page *page;
	loff_t fsize;
	int err = -ENOMEM;

	WARN_ON(!fc->writeback_cache);

	page = grab_cache_page_write_begin(mapping, index, flags);
	if (!page)
		goto error;

	fuse_wait_on_page_writeback(mapping->host, page->index);

	if (PageUptodate(page) || len == PAGE_SIZE)
		goto success;
	/*
	 * Check if the start this page comes after the end of file, in which
	 * case the readpage can be optimized away.
	 */
	fsize = i_size_read(mapping->host);
	if (fsize <= (pos & PAGE_MASK)) {
		size_t off = pos & ~PAGE_MASK;
		if (off)
			zero_user_segment(page, 0, off);
		goto success;
	}
	err = fuse_do_readpage(file, page);
	if (err)
		goto cleanup;
success:
	*pagep = page;
	return 0;

cleanup:
	unlock_page(page);
	put_page(page);
error:
	return err;
}

static int fuse_write_end(struct file *file, struct address_space *mapping,
		loff_t pos, unsigned len, unsigned copied,
		struct page *page, void *fsdata)
{
	struct inode *inode = page->mapping->host;

	/* Haven't copied anything?  Skip zeroing, size extending, dirtying. */
	if (!copied)
		goto unlock;

	if (!PageUptodate(page)) {
		/* Zero any unwritten bytes at the end of the page */
		size_t endoff = (pos + copied) & ~PAGE_MASK;
		if (endoff)
			zero_user_segment(page, endoff, PAGE_SIZE);
		SetPageUptodate(page);
	}

	fuse_write_update_size(inode, pos + copied);
	set_page_dirty(page);

unlock:
	unlock_page(page);
	put_page(page);

	return copied;
}

static int fuse_launder_page(struct page *page)
{
	int err = 0;
	if (clear_page_dirty_for_io(page)) {
		struct inode *inode = page->mapping->host;

		/* Serialize with pending writeback for the same page */
		fuse_wait_on_page_writeback(inode, page->index);
		err = fuse_writepage_locked(page);
		if (!err)
			fuse_wait_on_page_writeback(inode, page->index);
	}
	return err;
}

/*
 * Write back dirty pages now, because there may not be any suitable
 * open files later
 */
static void fuse_vma_close(struct vm_area_struct *vma)
{
	filemap_write_and_wait(vma->vm_file->f_mapping);
}

/*
 * Wait for writeback against this page to complete before allowing it
 * to be marked dirty again, and hence written back again, possibly
 * before the previous writepage completed.
 *
 * Block here, instead of in ->writepage(), so that the userspace fs
 * can only block processes actually operating on the filesystem.
 *
 * Otherwise unprivileged userspace fs would be able to block
 * unrelated:
 *
 * - page migration
 * - sync(2)
 * - try_to_free_pages() with order > PAGE_ALLOC_COSTLY_ORDER
 */
static vm_fault_t fuse_page_mkwrite(struct vm_fault *vmf)
{
	struct page *page = vmf->page;
	struct inode *inode = file_inode(vmf->vma->vm_file);

	file_update_time(vmf->vma->vm_file);
	lock_page(page);
	if (page->mapping != inode->i_mapping) {
		unlock_page(page);
		return VM_FAULT_NOPAGE;
	}

	fuse_wait_on_page_writeback(inode, page->index);
	return VM_FAULT_LOCKED;
}

static const struct vm_operations_struct fuse_file_vm_ops = {
	.close		= fuse_vma_close,
	.fault		= filemap_fault,
	.map_pages	= filemap_map_pages,
	.page_mkwrite	= fuse_page_mkwrite,
	.speculative	= true,
};

static int fuse_file_mmap(struct file *file, struct vm_area_struct *vma)
{
	struct fuse_file *ff = file->private_data;

	/* DAX mmap is superior to direct_io mmap */
	if (FUSE_IS_DAX(file_inode(file)))
		return fuse_dax_mmap(file, vma);

#ifdef CONFIG_FUSE_BPF
	/* TODO - this is simply passthrough, not a proper BPF filter */
	if (ff->backing_file)
		return fuse_backing_mmap(file, vma);
#endif

	if (ff->passthrough.filp)
		return fuse_passthrough_mmap(file, vma);

	if (ff->open_flags & FOPEN_DIRECT_IO) {
		/* Can't provide the coherency needed for MAP_SHARED */
		if (vma->vm_flags & VM_MAYSHARE)
			return -ENODEV;

		invalidate_inode_pages2(file->f_mapping);

		return generic_file_mmap(file, vma);
	}

	if ((vma->vm_flags & VM_SHARED) && (vma->vm_flags & VM_MAYWRITE))
		fuse_link_write_file(file);

	file_accessed(file);
	vma->vm_ops = &fuse_file_vm_ops;
	return 0;
}

static int convert_fuse_file_lock(struct fuse_conn *fc,
				  const struct fuse_file_lock *ffl,
				  struct file_lock *fl)
{
	switch (ffl->type) {
	case F_UNLCK:
		break;

	case F_RDLCK:
	case F_WRLCK:
		if (ffl->start > OFFSET_MAX || ffl->end > OFFSET_MAX ||
		    ffl->end < ffl->start)
			return -EIO;

		fl->fl_start = ffl->start;
		fl->fl_end = ffl->end;

		/*
		 * Convert pid into init's pid namespace.  The locks API will
		 * translate it into the caller's pid namespace.
		 */
		rcu_read_lock();
		fl->fl_pid = pid_nr_ns(find_pid_ns(ffl->pid, fc->pid_ns), &init_pid_ns);
		rcu_read_unlock();
		break;

	default:
		return -EIO;
	}
	fl->fl_type = ffl->type;
	return 0;
}

static void fuse_lk_fill(struct fuse_args *args, struct file *file,
			 const struct file_lock *fl, int opcode, pid_t pid,
			 int flock, struct fuse_lk_in *inarg)
{
	struct inode *inode = file_inode(file);
	struct fuse_conn *fc = get_fuse_conn(inode);
	struct fuse_file *ff = file->private_data;

	memset(inarg, 0, sizeof(*inarg));
	inarg->fh = ff->fh;
	inarg->owner = fuse_lock_owner_id(fc, fl->fl_owner);
	inarg->lk.start = fl->fl_start;
	inarg->lk.end = fl->fl_end;
	inarg->lk.type = fl->fl_type;
	inarg->lk.pid = pid;
	if (flock)
		inarg->lk_flags |= FUSE_LK_FLOCK;
	args->opcode = opcode;
	args->nodeid = get_node_id(inode);
	args->in_numargs = 1;
	args->in_args[0].size = sizeof(*inarg);
	args->in_args[0].value = inarg;
}

static int fuse_getlk(struct file *file, struct file_lock *fl)
{
	struct inode *inode = file_inode(file);
	struct fuse_mount *fm = get_fuse_mount(inode);
	FUSE_ARGS(args);
	struct fuse_lk_in inarg;
	struct fuse_lk_out outarg;
	int err;

	fuse_lk_fill(&args, file, fl, FUSE_GETLK, 0, 0, &inarg);
	args.out_numargs = 1;
	args.out_args[0].size = sizeof(outarg);
	args.out_args[0].value = &outarg;
	err = fuse_simple_request(fm, &args);
	if (!err)
		err = convert_fuse_file_lock(fm->fc, &outarg.lk, fl);

	return err;
}

static int fuse_setlk(struct file *file, struct file_lock *fl, int flock)
{
	struct inode *inode = file_inode(file);
	struct fuse_mount *fm = get_fuse_mount(inode);
	FUSE_ARGS(args);
	struct fuse_lk_in inarg;
	int opcode = (fl->fl_flags & FL_SLEEP) ? FUSE_SETLKW : FUSE_SETLK;
	struct pid *pid = fl->fl_type != F_UNLCK ? task_tgid(current) : NULL;
	pid_t pid_nr = pid_nr_ns(pid, fm->fc->pid_ns);
	int err;

	if (fl->fl_lmops && fl->fl_lmops->lm_grant) {
		/* NLM needs asynchronous locks, which we don't support yet */
		return -ENOLCK;
	}

	/* Unlock on close is handled by the flush method */
	if ((fl->fl_flags & FL_CLOSE_POSIX) == FL_CLOSE_POSIX)
		return 0;

	fuse_lk_fill(&args, file, fl, opcode, pid_nr, flock, &inarg);
	err = fuse_simple_request(fm, &args);

	/* locking is restartable */
	if (err == -EINTR)
		err = -ERESTARTSYS;

	return err;
}

static int fuse_file_lock(struct file *file, int cmd, struct file_lock *fl)
{
	struct inode *inode = file_inode(file);
	struct fuse_conn *fc = get_fuse_conn(inode);
	int err;

	if (cmd == F_CANCELLK) {
		err = 0;
	} else if (cmd == F_GETLK) {
		if (fc->no_lock) {
			posix_test_lock(file, fl);
			err = 0;
		} else
			err = fuse_getlk(file, fl);
	} else {
		if (fc->no_lock)
			err = posix_lock_file(file, fl, NULL);
		else
			err = fuse_setlk(file, fl, 0);
	}
	return err;
}

static int fuse_file_flock(struct file *file, int cmd, struct file_lock *fl)
{
	struct inode *inode = file_inode(file);
	struct fuse_conn *fc = get_fuse_conn(inode);
	int err;

	if (fc->no_flock) {
		err = locks_lock_file_wait(file, fl);
	} else {
		struct fuse_file *ff = file->private_data;

		/* emulate flock with POSIX locks */
		ff->flock = true;
		err = fuse_setlk(file, fl, 1);
	}

	return err;
}

static sector_t fuse_bmap(struct address_space *mapping, sector_t block)
{
	struct inode *inode = mapping->host;
	struct fuse_mount *fm = get_fuse_mount(inode);
	FUSE_ARGS(args);
	struct fuse_bmap_in inarg;
	struct fuse_bmap_out outarg;
	int err;

	if (!inode->i_sb->s_bdev || fm->fc->no_bmap)
		return 0;

	memset(&inarg, 0, sizeof(inarg));
	inarg.block = block;
	inarg.blocksize = inode->i_sb->s_blocksize;
	args.opcode = FUSE_BMAP;
	args.nodeid = get_node_id(inode);
	args.in_numargs = 1;
	args.in_args[0].size = sizeof(inarg);
	args.in_args[0].value = &inarg;
	args.out_numargs = 1;
	args.out_args[0].size = sizeof(outarg);
	args.out_args[0].value = &outarg;
	err = fuse_simple_request(fm, &args);
	if (err == -ENOSYS)
		fm->fc->no_bmap = 1;

	return err ? 0 : outarg.block;
}

static loff_t fuse_lseek(struct file *file, loff_t offset, int whence)
{
	struct inode *inode = file->f_mapping->host;
	struct fuse_mount *fm = get_fuse_mount(inode);
	struct fuse_file *ff = file->private_data;
	FUSE_ARGS(args);
	struct fuse_lseek_in inarg = {
		.fh = ff->fh,
		.offset = offset,
		.whence = whence
	};
	struct fuse_lseek_out outarg;
	int err;

	if (fm->fc->no_lseek)
		goto fallback;

	args.opcode = FUSE_LSEEK;
	args.nodeid = ff->nodeid;
	args.in_numargs = 1;
	args.in_args[0].size = sizeof(inarg);
	args.in_args[0].value = &inarg;
	args.out_numargs = 1;
	args.out_args[0].size = sizeof(outarg);
	args.out_args[0].value = &outarg;
	err = fuse_simple_request(fm, &args);
	if (err) {
		if (err == -ENOSYS) {
			fm->fc->no_lseek = 1;
			goto fallback;
		}
		return err;
	}

	return vfs_setpos(file, outarg.offset, inode->i_sb->s_maxbytes);

fallback:
	err = fuse_update_attributes(inode, file);
	if (!err)
		return generic_file_llseek(file, offset, whence);
	else
		return err;
}

static loff_t fuse_file_llseek(struct file *file, loff_t offset, int whence)
{
	loff_t retval;
	struct inode *inode = file_inode(file);
#ifdef CONFIG_FUSE_BPF
	struct fuse_err_ret fer;

	fer = fuse_bpf_backing(inode, struct fuse_lseek_io,
			       fuse_lseek_initialize,
			       fuse_lseek_backing,
			       fuse_lseek_finalize,
			       file, offset, whence);
	if (fer.ret)
		return PTR_ERR(fer.result);
#endif

	switch (whence) {
	case SEEK_SET:
	case SEEK_CUR:
		 /* No i_mutex protection necessary for SEEK_CUR and SEEK_SET */
		retval = generic_file_llseek(file, offset, whence);
		break;
	case SEEK_END:
		inode_lock(inode);
		retval = fuse_update_attributes(inode, file);
		if (!retval)
			retval = generic_file_llseek(file, offset, whence);
		inode_unlock(inode);
		break;
	case SEEK_HOLE:
	case SEEK_DATA:
		inode_lock(inode);
		retval = fuse_lseek(file, offset, whence);
		inode_unlock(inode);
		break;
	default:
		retval = -EINVAL;
	}

	return retval;
}

/*
 * All files which have been polled are linked to RB tree
 * fuse_conn->polled_files which is indexed by kh.  Walk the tree and
 * find the matching one.
 */
static struct rb_node **fuse_find_polled_node(struct fuse_conn *fc, u64 kh,
					      struct rb_node **parent_out)
{
	struct rb_node **link = &fc->polled_files.rb_node;
	struct rb_node *last = NULL;

	while (*link) {
		struct fuse_file *ff;

		last = *link;
		ff = rb_entry(last, struct fuse_file, polled_node);

		if (kh < ff->kh)
			link = &last->rb_left;
		else if (kh > ff->kh)
			link = &last->rb_right;
		else
			return link;
	}

	if (parent_out)
		*parent_out = last;
	return link;
}

/*
 * The file is about to be polled.  Make sure it's on the polled_files
 * RB tree.  Note that files once added to the polled_files tree are
 * not removed before the file is released.  This is because a file
 * polled once is likely to be polled again.
 */
static void fuse_register_polled_file(struct fuse_conn *fc,
				      struct fuse_file *ff)
{
	spin_lock(&fc->lock);
	if (RB_EMPTY_NODE(&ff->polled_node)) {
		struct rb_node **link, *parent;

		link = fuse_find_polled_node(fc, ff->kh, &parent);
		BUG_ON(*link);
		rb_link_node(&ff->polled_node, parent, link);
		rb_insert_color(&ff->polled_node, &fc->polled_files);
	}
	spin_unlock(&fc->lock);
}

__poll_t fuse_file_poll(struct file *file, poll_table *wait)
{
	struct fuse_file *ff = file->private_data;
	struct fuse_mount *fm = ff->fm;
	struct fuse_poll_in inarg = { .fh = ff->fh, .kh = ff->kh };
	struct fuse_poll_out outarg;
	FUSE_ARGS(args);
	int err;

	if (fm->fc->no_poll)
		return DEFAULT_POLLMASK;

	poll_wait(file, &ff->poll_wait, wait);
	inarg.events = mangle_poll(poll_requested_events(wait));

	/*
	 * Ask for notification iff there's someone waiting for it.
	 * The client may ignore the flag and always notify.
	 */
	if (waitqueue_active(&ff->poll_wait)) {
		inarg.flags |= FUSE_POLL_SCHEDULE_NOTIFY;
		fuse_register_polled_file(fm->fc, ff);
	}

	args.opcode = FUSE_POLL;
	args.nodeid = ff->nodeid;
	args.in_numargs = 1;
	args.in_args[0].size = sizeof(inarg);
	args.in_args[0].value = &inarg;
	args.out_numargs = 1;
	args.out_args[0].size = sizeof(outarg);
	args.out_args[0].value = &outarg;
	err = fuse_simple_request(fm, &args);

	if (!err)
		return demangle_poll(outarg.revents);
	if (err == -ENOSYS) {
		fm->fc->no_poll = 1;
		return DEFAULT_POLLMASK;
	}
	return EPOLLERR;
}
EXPORT_SYMBOL_GPL(fuse_file_poll);

/*
 * This is called from fuse_handle_notify() on FUSE_NOTIFY_POLL and
 * wakes up the poll waiters.
 */
int fuse_notify_poll_wakeup(struct fuse_conn *fc,
			    struct fuse_notify_poll_wakeup_out *outarg)
{
	u64 kh = outarg->kh;
	struct rb_node **link;

	spin_lock(&fc->lock);

	link = fuse_find_polled_node(fc, kh, NULL);
	if (*link) {
		struct fuse_file *ff;

		ff = rb_entry(*link, struct fuse_file, polled_node);
		wake_up_interruptible_sync(&ff->poll_wait);
	}

	spin_unlock(&fc->lock);
	return 0;
}

static void fuse_do_truncate(struct file *file)
{
	struct inode *inode = file->f_mapping->host;
	struct iattr attr;

	attr.ia_valid = ATTR_SIZE;
	attr.ia_size = i_size_read(inode);

	attr.ia_file = file;
	attr.ia_valid |= ATTR_FILE;

	fuse_do_setattr(file_dentry(file), &attr, file);
}

static inline loff_t fuse_round_up(struct fuse_conn *fc, loff_t off)
{
	return round_up(off, fc->max_pages << PAGE_SHIFT);
}

static ssize_t
fuse_direct_IO(struct kiocb *iocb, struct iov_iter *iter)
{
	DECLARE_COMPLETION_ONSTACK(wait);
	ssize_t ret = 0;
	struct file *file = iocb->ki_filp;
	struct fuse_file *ff = file->private_data;
	loff_t pos = 0;
	struct inode *inode;
	loff_t i_size;
	size_t count = iov_iter_count(iter), shortened = 0;
	loff_t offset = iocb->ki_pos;
	struct fuse_io_priv *io;

	pos = offset;
	inode = file->f_mapping->host;
	i_size = i_size_read(inode);

	if ((iov_iter_rw(iter) == READ) && (offset >= i_size))
		return 0;

	io = kmalloc(sizeof(struct fuse_io_priv), GFP_KERNEL);
	if (!io)
		return -ENOMEM;
	spin_lock_init(&io->lock);
	kref_init(&io->refcnt);
	io->reqs = 1;
	io->bytes = -1;
	io->size = 0;
	io->offset = offset;
	io->write = (iov_iter_rw(iter) == WRITE);
	io->err = 0;
	/*
	 * By default, we want to optimize all I/Os with async request
	 * submission to the client filesystem if supported.
	 */
	io->async = ff->fm->fc->async_dio;
	io->iocb = iocb;
	io->blocking = is_sync_kiocb(iocb);

	/* optimization for short read */
	if (io->async && !io->write && offset + count > i_size) {
		iov_iter_truncate(iter, fuse_round_up(ff->fm->fc, i_size - offset));
		shortened = count - iov_iter_count(iter);
		count -= shortened;
	}

	/*
	 * We cannot asynchronously extend the size of a file.
	 * In such case the aio will behave exactly like sync io.
	 */
	if ((offset + count > i_size) && io->write)
		io->blocking = true;

	if (io->async && io->blocking) {
		/*
		 * Additional reference to keep io around after
		 * calling fuse_aio_complete()
		 */
		kref_get(&io->refcnt);
		io->done = &wait;
	}

	if (iov_iter_rw(iter) == WRITE) {
		ret = fuse_direct_io(io, iter, &pos, FUSE_DIO_WRITE);
		fuse_invalidate_attr(inode);
	} else {
		ret = __fuse_direct_read(io, iter, &pos);
	}
	iov_iter_reexpand(iter, iov_iter_count(iter) + shortened);

	if (io->async) {
		bool blocking = io->blocking;

		fuse_aio_complete(io, ret < 0 ? ret : 0, -1);

		/* we have a non-extending, async request, so return */
		if (!blocking)
			return -EIOCBQUEUED;

		wait_for_completion(&wait);
		ret = fuse_get_res_by_io(io);
	}

	kref_put(&io->refcnt, fuse_io_release);

	if (iov_iter_rw(iter) == WRITE) {
		if (ret > 0)
			fuse_write_update_size(inode, pos);
		else if (ret < 0 && offset + count > i_size)
			fuse_do_truncate(file);
	}

	return ret;
}

static int fuse_writeback_range(struct inode *inode, loff_t start, loff_t end)
{
	int err = filemap_write_and_wait_range(inode->i_mapping, start, LLONG_MAX);

	if (!err)
		fuse_sync_writes(inode);

	return err;
}

static long fuse_file_fallocate(struct file *file, int mode, loff_t offset,
				loff_t length)
{
	struct fuse_file *ff = file->private_data;
	struct inode *inode = file_inode(file);
	struct fuse_inode *fi = get_fuse_inode(inode);
	struct fuse_mount *fm = ff->fm;
	FUSE_ARGS(args);
	struct fuse_fallocate_in inarg = {
		.fh = ff->fh,
		.offset = offset,
		.length = length,
		.mode = mode
	};
	int err;
	bool block_faults = FUSE_IS_DAX(inode) &&
		(!(mode & FALLOC_FL_KEEP_SIZE) ||
		 (mode & (FALLOC_FL_PUNCH_HOLE | FALLOC_FL_ZERO_RANGE)));

#ifdef CONFIG_FUSE_BPF
	struct fuse_err_ret fer;

	fer = fuse_bpf_backing(inode, struct fuse_fallocate_in,
			       fuse_file_fallocate_initialize,
			       fuse_file_fallocate_backing,
			       fuse_file_fallocate_finalize,
			       file, mode, offset, length);
	if (fer.ret)
		return PTR_ERR(fer.result);
#endif

	if (mode & ~(FALLOC_FL_KEEP_SIZE | FALLOC_FL_PUNCH_HOLE |
		     FALLOC_FL_ZERO_RANGE))
		return -EOPNOTSUPP;

	if (fm->fc->no_fallocate)
		return -EOPNOTSUPP;

	inode_lock(inode);
	if (block_faults) {
		filemap_invalidate_lock(inode->i_mapping);
		err = fuse_dax_break_layouts(inode, 0, 0);
		if (err)
			goto out;
	}

	if (mode & (FALLOC_FL_PUNCH_HOLE | FALLOC_FL_ZERO_RANGE)) {
		loff_t endbyte = offset + length - 1;

		err = fuse_writeback_range(inode, offset, endbyte);
		if (err)
			goto out;
	}

	if (!(mode & FALLOC_FL_KEEP_SIZE) &&
	    offset + length > i_size_read(inode)) {
		err = inode_newsize_ok(inode, offset + length);
		if (err)
			goto out;
	}

	err = file_modified(file);
	if (err)
		goto out;

	if (!(mode & FALLOC_FL_KEEP_SIZE))
		set_bit(FUSE_I_SIZE_UNSTABLE, &fi->state);

	args.opcode = FUSE_FALLOCATE;
	args.nodeid = ff->nodeid;
	args.in_numargs = 1;
	args.in_args[0].size = sizeof(inarg);
	args.in_args[0].value = &inarg;
	err = fuse_simple_request(fm, &args);
	if (err == -ENOSYS) {
		fm->fc->no_fallocate = 1;
		err = -EOPNOTSUPP;
	}
	if (err)
		goto out;

	/* we could have extended the file */
	if (!(mode & FALLOC_FL_KEEP_SIZE)) {
		bool changed = fuse_write_update_size(inode, offset + length);

		if (changed && fm->fc->writeback_cache)
			file_update_time(file);
	}

	if (mode & (FALLOC_FL_PUNCH_HOLE | FALLOC_FL_ZERO_RANGE))
		truncate_pagecache_range(inode, offset, offset + length - 1);

	fuse_invalidate_attr(inode);

out:
	if (!(mode & FALLOC_FL_KEEP_SIZE))
		clear_bit(FUSE_I_SIZE_UNSTABLE, &fi->state);

	if (block_faults)
		filemap_invalidate_unlock(inode->i_mapping);

	inode_unlock(inode);

	fuse_flush_time_update(inode);

	return err;
}

static ssize_t __fuse_copy_file_range(struct file *file_in, loff_t pos_in,
				      struct file *file_out, loff_t pos_out,
				      size_t len, unsigned int flags)
{
	struct fuse_file *ff_in = file_in->private_data;
	struct fuse_file *ff_out = file_out->private_data;
	struct inode *inode_in = file_inode(file_in);
	struct inode *inode_out = file_inode(file_out);
	struct fuse_inode *fi_out = get_fuse_inode(inode_out);
	struct fuse_mount *fm = ff_in->fm;
	struct fuse_conn *fc = fm->fc;
	FUSE_ARGS(args);
	struct fuse_copy_file_range_in inarg = {
		.fh_in = ff_in->fh,
		.off_in = pos_in,
		.nodeid_out = ff_out->nodeid,
		.fh_out = ff_out->fh,
		.off_out = pos_out,
		.len = len,
		.flags = flags
	};
	struct fuse_write_out outarg;
	ssize_t err;
	/* mark unstable when write-back is not used, and file_out gets
	 * extended */
	bool is_unstable = (!fc->writeback_cache) &&
			   ((pos_out + len) > inode_out->i_size);

#ifdef CONFIG_FUSE_BPF
	struct fuse_err_ret fer;

	fer = fuse_bpf_backing(file_in->f_inode, struct fuse_copy_file_range_io,
			       fuse_copy_file_range_initialize,
			       fuse_copy_file_range_backing,
			       fuse_copy_file_range_finalize,
			       file_in, pos_in, file_out, pos_out, len, flags);
	if (fer.ret)
		return PTR_ERR(fer.result);
#endif

	if (fc->no_copy_file_range)
		return -EOPNOTSUPP;

	if (file_inode(file_in)->i_sb != file_inode(file_out)->i_sb)
		return -EXDEV;

	inode_lock(inode_in);
	err = fuse_writeback_range(inode_in, pos_in, pos_in + len - 1);
	inode_unlock(inode_in);
	if (err)
		return err;

	inode_lock(inode_out);

	err = file_modified(file_out);
	if (err)
		goto out;

	/*
	 * Write out dirty pages in the destination file before sending the COPY
	 * request to userspace.  After the request is completed, truncate off
	 * pages (including partial ones) from the cache that have been copied,
	 * since these contain stale data at that point.
	 *
	 * This should be mostly correct, but if the COPY writes to partial
	 * pages (at the start or end) and the parts not covered by the COPY are
	 * written through a memory map after calling fuse_writeback_range(),
	 * then these partial page modifications will be lost on truncation.
	 *
	 * It is unlikely that someone would rely on such mixed style
	 * modifications.  Yet this does give less guarantees than if the
	 * copying was performed with write(2).
	 *
	 * To fix this a mapping->invalidate_lock could be used to prevent new
	 * faults while the copy is ongoing.
	 */
	err = fuse_writeback_range(inode_out, pos_out, pos_out + len - 1);
	if (err)
		goto out;

	if (is_unstable)
		set_bit(FUSE_I_SIZE_UNSTABLE, &fi_out->state);

	args.opcode = FUSE_COPY_FILE_RANGE;
	args.nodeid = ff_in->nodeid;
	args.in_numargs = 1;
	args.in_args[0].size = sizeof(inarg);
	args.in_args[0].value = &inarg;
	args.out_numargs = 1;
	args.out_args[0].size = sizeof(outarg);
	args.out_args[0].value = &outarg;
	err = fuse_simple_request(fm, &args);
	if (err == -ENOSYS) {
		fc->no_copy_file_range = 1;
		err = -EOPNOTSUPP;
	}
	if (err)
		goto out;

	truncate_inode_pages_range(inode_out->i_mapping,
				   ALIGN_DOWN(pos_out, PAGE_SIZE),
				   ALIGN(pos_out + outarg.size, PAGE_SIZE) - 1);

	if (fc->writeback_cache) {
		fuse_write_update_size(inode_out, pos_out + outarg.size);
		file_update_time(file_out);
	}

	fuse_invalidate_attr(inode_out);

	err = outarg.size;
out:
	if (is_unstable)
		clear_bit(FUSE_I_SIZE_UNSTABLE, &fi_out->state);

	inode_unlock(inode_out);
	file_accessed(file_in);

	fuse_flush_time_update(inode_out);

	return err;
}

static ssize_t fuse_copy_file_range(struct file *src_file, loff_t src_off,
				    struct file *dst_file, loff_t dst_off,
				    size_t len, unsigned int flags)
{
	ssize_t ret;

	ret = __fuse_copy_file_range(src_file, src_off, dst_file, dst_off,
				     len, flags);

	if (ret == -EOPNOTSUPP || ret == -EXDEV)
		ret = generic_copy_file_range(src_file, src_off, dst_file,
					      dst_off, len, flags);
	return ret;
}

static const struct file_operations fuse_file_operations = {
	.llseek		= fuse_file_llseek,
	.read_iter	= fuse_file_read_iter,
	.write_iter	= fuse_file_write_iter,
	.mmap		= fuse_file_mmap,
	.open		= fuse_open,
	.flush		= fuse_flush,
	.release	= fuse_release,
	.fsync		= fuse_fsync,
	.lock		= fuse_file_lock,
	.get_unmapped_area = thp_get_unmapped_area,
	.flock		= fuse_file_flock,
	.splice_read	= generic_file_splice_read,
	.splice_write	= iter_file_splice_write,
	.unlocked_ioctl	= fuse_file_ioctl,
	.compat_ioctl	= fuse_file_compat_ioctl,
	.poll		= fuse_file_poll,
	.fallocate	= fuse_file_fallocate,
	.copy_file_range = fuse_copy_file_range,
};

static const struct address_space_operations fuse_file_aops  = {
	.readpage	= fuse_readpage,
	.readahead	= fuse_readahead,
	.writepage	= fuse_writepage,
	.writepages	= fuse_writepages,
	.launder_page	= fuse_launder_page,
	.set_page_dirty	= __set_page_dirty_nobuffers,
	.bmap		= fuse_bmap,
	.direct_IO	= fuse_direct_IO,
	.write_begin	= fuse_write_begin,
	.write_end	= fuse_write_end,
};

void fuse_init_file_inode(struct inode *inode)
{
	struct fuse_inode *fi = get_fuse_inode(inode);

	inode->i_fop = &fuse_file_operations;
	inode->i_data.a_ops = &fuse_file_aops;

	INIT_LIST_HEAD(&fi->write_files);
	INIT_LIST_HEAD(&fi->queued_writes);
	fi->writectr = 0;
	init_waitqueue_head(&fi->page_waitq);
	fi->writepages = RB_ROOT;

	if (IS_ENABLED(CONFIG_FUSE_DAX))
		fuse_dax_inode_init(inode);
}<|MERGE_RESOLUTION|>--- conflicted
+++ resolved
@@ -238,7 +238,6 @@
 	if (err)
 		return err;
 
-<<<<<<< HEAD
 #ifdef CONFIG_FUSE_BPF
 	{
 		struct fuse_err_ret fer;
@@ -253,10 +252,7 @@
 	}
 #endif
 
-	if (is_wb_truncate || dax_truncate) {
-=======
 	if (is_wb_truncate || dax_truncate)
->>>>>>> f48aeeaa
 		inode_lock(inode);
 
 	if (dax_truncate) {
