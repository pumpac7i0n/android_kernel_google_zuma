// SPDX-License-Identifier: GPL-2.0
/*
 * Scheduler topology setup/handling methods
 */
#include "sched.h"

DEFINE_MUTEX(sched_domains_mutex);

/* Protected by sched_domains_mutex: */
static cpumask_var_t sched_domains_tmpmask;
static cpumask_var_t sched_domains_tmpmask2;

#ifdef CONFIG_SCHED_DEBUG

static int __init sched_debug_setup(char *str)
{
	sched_debug_enabled = true;

	return 0;
}
early_param("sched_debug", sched_debug_setup);

static inline bool sched_debug(void)
{
	return sched_debug_enabled;
}

#define SD_FLAG(_name, mflags) [__##_name] = { .meta_flags = mflags, .name = #_name },
const struct sd_flag_debug sd_flag_debug[] = {
#include <linux/sched/sd_flags.h>
};
#undef SD_FLAG

static int sched_domain_debug_one(struct sched_domain *sd, int cpu, int level,
				  struct cpumask *groupmask)
{
	struct sched_group *group = sd->groups;
	unsigned long flags = sd->flags;
	unsigned int idx;

	cpumask_clear(groupmask);

	printk(KERN_DEBUG "%*s domain-%d: ", level, "", level);
	printk(KERN_CONT "span=%*pbl level=%s\n",
	       cpumask_pr_args(sched_domain_span(sd)), sd->name);

	if (!cpumask_test_cpu(cpu, sched_domain_span(sd))) {
		printk(KERN_ERR "ERROR: domain->span does not contain CPU%d\n", cpu);
	}
	if (group && !cpumask_test_cpu(cpu, sched_group_span(group))) {
		printk(KERN_ERR "ERROR: domain->groups does not contain CPU%d\n", cpu);
	}

	for_each_set_bit(idx, &flags, __SD_FLAG_CNT) {
		unsigned int flag = BIT(idx);
		unsigned int meta_flags = sd_flag_debug[idx].meta_flags;

		if ((meta_flags & SDF_SHARED_CHILD) && sd->child &&
		    !(sd->child->flags & flag))
			printk(KERN_ERR "ERROR: flag %s set here but not in child\n",
			       sd_flag_debug[idx].name);

		if ((meta_flags & SDF_SHARED_PARENT) && sd->parent &&
		    !(sd->parent->flags & flag))
			printk(KERN_ERR "ERROR: flag %s set here but not in parent\n",
			       sd_flag_debug[idx].name);
	}

	printk(KERN_DEBUG "%*s groups:", level + 1, "");
	do {
		if (!group) {
			printk("\n");
			printk(KERN_ERR "ERROR: group is NULL\n");
			break;
		}

		if (!cpumask_weight(sched_group_span(group))) {
			printk(KERN_CONT "\n");
			printk(KERN_ERR "ERROR: empty group\n");
			break;
		}

		if (!(sd->flags & SD_OVERLAP) &&
		    cpumask_intersects(groupmask, sched_group_span(group))) {
			printk(KERN_CONT "\n");
			printk(KERN_ERR "ERROR: repeated CPUs\n");
			break;
		}

		cpumask_or(groupmask, groupmask, sched_group_span(group));

		printk(KERN_CONT " %d:{ span=%*pbl",
				group->sgc->id,
				cpumask_pr_args(sched_group_span(group)));

		if ((sd->flags & SD_OVERLAP) &&
		    !cpumask_equal(group_balance_mask(group), sched_group_span(group))) {
			printk(KERN_CONT " mask=%*pbl",
				cpumask_pr_args(group_balance_mask(group)));
		}

		if (group->sgc->capacity != SCHED_CAPACITY_SCALE)
			printk(KERN_CONT " cap=%lu", group->sgc->capacity);

		if (group == sd->groups && sd->child &&
		    !cpumask_equal(sched_domain_span(sd->child),
				   sched_group_span(group))) {
			printk(KERN_ERR "ERROR: domain->groups does not match domain->child\n");
		}

		printk(KERN_CONT " }");

		group = group->next;

		if (group != sd->groups)
			printk(KERN_CONT ",");

	} while (group != sd->groups);
	printk(KERN_CONT "\n");

	if (!cpumask_equal(sched_domain_span(sd), groupmask))
		printk(KERN_ERR "ERROR: groups don't span domain->span\n");

	if (sd->parent &&
	    !cpumask_subset(groupmask, sched_domain_span(sd->parent)))
		printk(KERN_ERR "ERROR: parent span is not a superset of domain->span\n");
	return 0;
}

static void sched_domain_debug(struct sched_domain *sd, int cpu)
{
	int level = 0;

	if (!sched_debug_enabled)
		return;

	if (!sd) {
		printk(KERN_DEBUG "CPU%d attaching NULL sched-domain.\n", cpu);
		return;
	}

	printk(KERN_DEBUG "CPU%d attaching sched-domain(s):\n", cpu);

	for (;;) {
		if (sched_domain_debug_one(sd, cpu, level, sched_domains_tmpmask))
			break;
		level++;
		sd = sd->parent;
		if (!sd)
			break;
	}
}
#else /* !CONFIG_SCHED_DEBUG */

# define sched_debug_enabled 0
# define sched_domain_debug(sd, cpu) do { } while (0)
static inline bool sched_debug(void)
{
	return false;
}
#endif /* CONFIG_SCHED_DEBUG */

/* Generate a mask of SD flags with the SDF_NEEDS_GROUPS metaflag */
#define SD_FLAG(name, mflags) (name * !!((mflags) & SDF_NEEDS_GROUPS)) |
static const unsigned int SD_DEGENERATE_GROUPS_MASK =
#include <linux/sched/sd_flags.h>
0;
#undef SD_FLAG

static int sd_degenerate(struct sched_domain *sd)
{
	if (cpumask_weight(sched_domain_span(sd)) == 1)
		return 1;

	/* Following flags need at least 2 groups */
	if ((sd->flags & SD_DEGENERATE_GROUPS_MASK) &&
	    (sd->groups != sd->groups->next))
		return 0;

	/* Following flags don't use groups */
	if (sd->flags & (SD_WAKE_AFFINE))
		return 0;

	return 1;
}

static int
sd_parent_degenerate(struct sched_domain *sd, struct sched_domain *parent)
{
	unsigned long cflags = sd->flags, pflags = parent->flags;

	if (sd_degenerate(parent))
		return 1;

	if (!cpumask_equal(sched_domain_span(sd), sched_domain_span(parent)))
		return 0;

	/* Flags needing groups don't count if only 1 group in parent */
	if (parent->groups == parent->groups->next)
		pflags &= ~SD_DEGENERATE_GROUPS_MASK;

	if (~cflags & pflags)
		return 0;

	return 1;
}

#if defined(CONFIG_ENERGY_MODEL) && defined(CONFIG_CPU_FREQ_GOV_SCHEDUTIL)
DEFINE_STATIC_KEY_FALSE(sched_energy_present);
unsigned int sysctl_sched_energy_aware = 1;
DEFINE_MUTEX(sched_energy_mutex);
bool sched_energy_update;

void rebuild_sched_domains_energy(void)
{
	mutex_lock(&sched_energy_mutex);
	sched_energy_update = true;
	rebuild_sched_domains();
	sched_energy_update = false;
	mutex_unlock(&sched_energy_mutex);
}

#ifdef CONFIG_PROC_SYSCTL
int sched_energy_aware_handler(struct ctl_table *table, int write,
		void *buffer, size_t *lenp, loff_t *ppos)
{
	int ret, state;

	if (write && !capable(CAP_SYS_ADMIN))
		return -EPERM;

	ret = proc_dointvec_minmax(table, write, buffer, lenp, ppos);
	if (!ret && write) {
		state = static_branch_unlikely(&sched_energy_present);
		if (state != sysctl_sched_energy_aware)
			rebuild_sched_domains_energy();
	}

	return ret;
}
#endif

static void free_pd(struct perf_domain *pd)
{
	struct perf_domain *tmp;

	while (pd) {
		tmp = pd->next;
		kfree(pd);
		pd = tmp;
	}
}

static struct perf_domain *find_pd(struct perf_domain *pd, int cpu)
{
	while (pd) {
		if (cpumask_test_cpu(cpu, perf_domain_span(pd)))
			return pd;
		pd = pd->next;
	}

	return NULL;
}

static struct perf_domain *pd_init(int cpu)
{
	struct em_perf_domain *obj = em_cpu_get(cpu);
	struct perf_domain *pd;

	if (!obj) {
		if (sched_debug())
			pr_info("%s: no EM found for CPU%d\n", __func__, cpu);
		return NULL;
	}

	pd = kzalloc(sizeof(*pd), GFP_KERNEL);
	if (!pd)
		return NULL;
	pd->em_pd = obj;

	return pd;
}

static void perf_domain_debug(const struct cpumask *cpu_map,
						struct perf_domain *pd)
{
	if (!sched_debug() || !pd)
		return;

	printk(KERN_DEBUG "root_domain %*pbl:", cpumask_pr_args(cpu_map));

	while (pd) {
		printk(KERN_CONT " pd%d:{ cpus=%*pbl nr_pstate=%d }",
				cpumask_first(perf_domain_span(pd)),
				cpumask_pr_args(perf_domain_span(pd)),
				em_pd_nr_perf_states(pd->em_pd));
		pd = pd->next;
	}

	printk(KERN_CONT "\n");
}

static void destroy_perf_domain_rcu(struct rcu_head *rp)
{
	struct perf_domain *pd;

	pd = container_of(rp, struct perf_domain, rcu);
	free_pd(pd);
}

static void sched_energy_set(bool has_eas)
{
	if (!has_eas && static_branch_unlikely(&sched_energy_present)) {
		if (sched_debug())
			pr_info("%s: stopping EAS\n", __func__);
		static_branch_disable_cpuslocked(&sched_energy_present);
	} else if (has_eas && !static_branch_unlikely(&sched_energy_present)) {
		if (sched_debug())
			pr_info("%s: starting EAS\n", __func__);
		static_branch_enable_cpuslocked(&sched_energy_present);
	}
}

/*
 * EAS can be used on a root domain if it meets all the following conditions:
 *    1. an Energy Model (EM) is available;
 *    2. the SD_ASYM_CPUCAPACITY flag is set in the sched_domain hierarchy.
 *    3. no SMT is detected.
 *    4. the EM complexity is low enough to keep scheduling overheads low;
<<<<<<< HEAD
=======
 *    5. schedutil is driving the frequency of all CPUs of the rd;
 *    6. frequency invariance support is present;
>>>>>>> adb35e8d
 *
 * The complexity of the Energy Model is defined as:
 *
 *              C = nr_pd * (nr_cpus + nr_ps)
 *
 * with parameters defined as:
 *  - nr_pd:    the number of performance domains
 *  - nr_cpus:  the number of CPUs
 *  - nr_ps:    the sum of the number of performance states of all performance
 *              domains (for example, on a system with 2 performance domains,
 *              with 10 performance states each, nr_ps = 2 * 10 = 20).
 *
 * It is generally not a good idea to use such a model in the wake-up path on
 * very complex platforms because of the associated scheduling overheads. The
 * arbitrary constraint below prevents that. It makes EAS usable up to 16 CPUs
 * with per-CPU DVFS and less than 8 performance states each, for example.
 */
#define EM_MAX_COMPLEXITY 2048

static bool build_perf_domains(const struct cpumask *cpu_map)
{
	int i, nr_pd = 0, nr_ps = 0, nr_cpus = cpumask_weight(cpu_map);
	struct perf_domain *pd = NULL, *tmp;
	int cpu = cpumask_first(cpu_map);
	struct root_domain *rd = cpu_rq(cpu)->rd;

	if (!sysctl_sched_energy_aware)
		goto free;

	/* EAS is enabled for asymmetric CPU capacity topologies. */
	if (!per_cpu(sd_asym_cpucapacity, cpu)) {
		if (sched_debug()) {
			pr_info("rd %*pbl: CPUs do not have asymmetric capacities\n",
					cpumask_pr_args(cpu_map));
		}
		goto free;
	}

	/* EAS definitely does *not* handle SMT */
	if (sched_smt_active()) {
		pr_warn("rd %*pbl: Disabling EAS, SMT is not supported\n",
			cpumask_pr_args(cpu_map));
		goto free;
	}

	if (!arch_scale_freq_invariant()) {
		if (sched_debug()) {
			pr_warn("rd %*pbl: Disabling EAS: frequency-invariant load tracking not yet supported",
				cpumask_pr_args(cpu_map));
		}
		goto free;
	}

	for_each_cpu(i, cpu_map) {
		/* Skip already covered CPUs. */
		if (find_pd(pd, i))
			continue;

		/* Create the new pd and add it to the local list. */
		tmp = pd_init(i);
		if (!tmp)
			goto free;
		tmp->next = pd;
		pd = tmp;

		/*
		 * Count performance domains and performance states for the
		 * complexity check.
		 */
		nr_pd++;
		nr_ps += em_pd_nr_perf_states(pd->em_pd);
	}

	/* Bail out if the Energy Model complexity is too high. */
	if (nr_pd * (nr_ps + nr_cpus) > EM_MAX_COMPLEXITY) {
		WARN(1, "rd %*pbl: Failed to start EAS, EM complexity is too high\n",
						cpumask_pr_args(cpu_map));
		goto free;
	}

	perf_domain_debug(cpu_map, pd);

	/* Attach the new list of performance domains to the root domain. */
	tmp = rd->pd;
	rcu_assign_pointer(rd->pd, pd);
	if (tmp)
		call_rcu(&tmp->rcu, destroy_perf_domain_rcu);

	return !!pd;

free:
	free_pd(pd);
	tmp = rd->pd;
	rcu_assign_pointer(rd->pd, NULL);
	if (tmp)
		call_rcu(&tmp->rcu, destroy_perf_domain_rcu);

	return false;
}
#else
static void free_pd(struct perf_domain *pd) { }
#endif /* CONFIG_ENERGY_MODEL && CONFIG_CPU_FREQ_GOV_SCHEDUTIL*/

static void free_rootdomain(struct rcu_head *rcu)
{
	struct root_domain *rd = container_of(rcu, struct root_domain, rcu);

	cpupri_cleanup(&rd->cpupri);
	cpudl_cleanup(&rd->cpudl);
	free_cpumask_var(rd->dlo_mask);
	free_cpumask_var(rd->rto_mask);
	free_cpumask_var(rd->online);
	free_cpumask_var(rd->span);
	free_pd(rd->pd);
	kfree(rd);
}

void rq_attach_root(struct rq *rq, struct root_domain *rd)
{
	struct root_domain *old_rd = NULL;
	unsigned long flags;

	raw_spin_lock_irqsave(&rq->lock, flags);

	if (rq->rd) {
		old_rd = rq->rd;

		if (cpumask_test_cpu(rq->cpu, old_rd->online))
			set_rq_offline(rq);

		cpumask_clear_cpu(rq->cpu, old_rd->span);

		/*
		 * If we dont want to free the old_rd yet then
		 * set old_rd to NULL to skip the freeing later
		 * in this function:
		 */
		if (!atomic_dec_and_test(&old_rd->refcount))
			old_rd = NULL;
	}

	atomic_inc(&rd->refcount);
	rq->rd = rd;

	cpumask_set_cpu(rq->cpu, rd->span);
	if (cpumask_test_cpu(rq->cpu, cpu_active_mask))
		set_rq_online(rq);

	raw_spin_unlock_irqrestore(&rq->lock, flags);

	if (old_rd)
		call_rcu(&old_rd->rcu, free_rootdomain);
}

void sched_get_rd(struct root_domain *rd)
{
	atomic_inc(&rd->refcount);
}

void sched_put_rd(struct root_domain *rd)
{
	if (!atomic_dec_and_test(&rd->refcount))
		return;

	call_rcu(&rd->rcu, free_rootdomain);
}

static int init_rootdomain(struct root_domain *rd)
{
	if (!zalloc_cpumask_var(&rd->span, GFP_KERNEL))
		goto out;
	if (!zalloc_cpumask_var(&rd->online, GFP_KERNEL))
		goto free_span;
	if (!zalloc_cpumask_var(&rd->dlo_mask, GFP_KERNEL))
		goto free_online;
	if (!zalloc_cpumask_var(&rd->rto_mask, GFP_KERNEL))
		goto free_dlo_mask;

#ifdef HAVE_RT_PUSH_IPI
	rd->rto_cpu = -1;
	raw_spin_lock_init(&rd->rto_lock);
	init_irq_work(&rd->rto_push_work, rto_push_irq_work_func);
#endif

	rd->visit_gen = 0;
	init_dl_bw(&rd->dl_bw);
	if (cpudl_init(&rd->cpudl) != 0)
		goto free_rto_mask;

	if (cpupri_init(&rd->cpupri) != 0)
		goto free_cpudl;
	return 0;

free_cpudl:
	cpudl_cleanup(&rd->cpudl);
free_rto_mask:
	free_cpumask_var(rd->rto_mask);
free_dlo_mask:
	free_cpumask_var(rd->dlo_mask);
free_online:
	free_cpumask_var(rd->online);
free_span:
	free_cpumask_var(rd->span);
out:
	return -ENOMEM;
}

/*
 * By default the system creates a single root-domain with all CPUs as
 * members (mimicking the global state we have today).
 */
struct root_domain def_root_domain;

void init_defrootdomain(void)
{
	init_rootdomain(&def_root_domain);

	atomic_set(&def_root_domain.refcount, 1);
}

static struct root_domain *alloc_rootdomain(void)
{
	struct root_domain *rd;

	rd = kzalloc(sizeof(*rd), GFP_KERNEL);
	if (!rd)
		return NULL;

	if (init_rootdomain(rd) != 0) {
		kfree(rd);
		return NULL;
	}

	return rd;
}

static void free_sched_groups(struct sched_group *sg, int free_sgc)
{
	struct sched_group *tmp, *first;

	if (!sg)
		return;

	first = sg;
	do {
		tmp = sg->next;

		if (free_sgc && atomic_dec_and_test(&sg->sgc->ref))
			kfree(sg->sgc);

		if (atomic_dec_and_test(&sg->ref))
			kfree(sg);
		sg = tmp;
	} while (sg != first);
}

static void destroy_sched_domain(struct sched_domain *sd)
{
	/*
	 * A normal sched domain may have multiple group references, an
	 * overlapping domain, having private groups, only one.  Iterate,
	 * dropping group/capacity references, freeing where none remain.
	 */
	free_sched_groups(sd->groups, 1);

	if (sd->shared && atomic_dec_and_test(&sd->shared->ref))
		kfree(sd->shared);
	kfree(sd);
}

static void destroy_sched_domains_rcu(struct rcu_head *rcu)
{
	struct sched_domain *sd = container_of(rcu, struct sched_domain, rcu);

	while (sd) {
		struct sched_domain *parent = sd->parent;
		destroy_sched_domain(sd);
		sd = parent;
	}
}

static void destroy_sched_domains(struct sched_domain *sd)
{
	if (sd)
		call_rcu(&sd->rcu, destroy_sched_domains_rcu);
}

/*
 * Keep a special pointer to the highest sched_domain that has
 * SD_SHARE_PKG_RESOURCE set (Last Level Cache Domain) for this
 * allows us to avoid some pointer chasing select_idle_sibling().
 *
 * Also keep a unique ID per domain (we use the first CPU number in
 * the cpumask of the domain), this allows us to quickly tell if
 * two CPUs are in the same cache domain, see cpus_share_cache().
 */
DEFINE_PER_CPU(struct sched_domain __rcu *, sd_llc);
DEFINE_PER_CPU(int, sd_llc_size);
DEFINE_PER_CPU(int, sd_llc_id);
DEFINE_PER_CPU(struct sched_domain_shared __rcu *, sd_llc_shared);
DEFINE_PER_CPU(struct sched_domain __rcu *, sd_numa);
DEFINE_PER_CPU(struct sched_domain __rcu *, sd_asym_packing);
DEFINE_PER_CPU(struct sched_domain __rcu *, sd_asym_cpucapacity);
DEFINE_STATIC_KEY_FALSE(sched_asym_cpucapacity);

static void update_top_cache_domain(int cpu)
{
	struct sched_domain_shared *sds = NULL;
	struct sched_domain *sd;
	int id = cpu;
	int size = 1;

	sd = highest_flag_domain(cpu, SD_SHARE_PKG_RESOURCES);
	if (sd) {
		id = cpumask_first(sched_domain_span(sd));
		size = cpumask_weight(sched_domain_span(sd));
		sds = sd->shared;
	}

	rcu_assign_pointer(per_cpu(sd_llc, cpu), sd);
	per_cpu(sd_llc_size, cpu) = size;
	per_cpu(sd_llc_id, cpu) = id;
	rcu_assign_pointer(per_cpu(sd_llc_shared, cpu), sds);

	sd = lowest_flag_domain(cpu, SD_NUMA);
	rcu_assign_pointer(per_cpu(sd_numa, cpu), sd);

	sd = highest_flag_domain(cpu, SD_ASYM_PACKING);
	rcu_assign_pointer(per_cpu(sd_asym_packing, cpu), sd);

	sd = lowest_flag_domain(cpu, SD_ASYM_CPUCAPACITY);
	rcu_assign_pointer(per_cpu(sd_asym_cpucapacity, cpu), sd);
}

/*
 * Attach the domain 'sd' to 'cpu' as its base domain. Callers must
 * hold the hotplug lock.
 */
static void
cpu_attach_domain(struct sched_domain *sd, struct root_domain *rd, int cpu)
{
	struct rq *rq = cpu_rq(cpu);
	struct sched_domain *tmp;
	int numa_distance = 0;

	/* Remove the sched domains which do not contribute to scheduling. */
	for (tmp = sd; tmp; ) {
		struct sched_domain *parent = tmp->parent;
		if (!parent)
			break;

		if (sd_parent_degenerate(tmp, parent)) {
			tmp->parent = parent->parent;
			if (parent->parent)
				parent->parent->child = tmp;
			/*
			 * Transfer SD_PREFER_SIBLING down in case of a
			 * degenerate parent; the spans match for this
			 * so the property transfers.
			 */
			if (parent->flags & SD_PREFER_SIBLING)
				tmp->flags |= SD_PREFER_SIBLING;
			destroy_sched_domain(parent);
		} else
			tmp = tmp->parent;
	}

	if (sd && sd_degenerate(sd)) {
		tmp = sd;
		sd = sd->parent;
		destroy_sched_domain(tmp);
		if (sd)
			sd->child = NULL;
	}

	for (tmp = sd; tmp; tmp = tmp->parent)
		numa_distance += !!(tmp->flags & SD_NUMA);

	/*
	 * FIXME: Diameter >=3 is misrepresented.
	 *
	 * Smallest diameter=3 topology is:
	 *
	 *   node   0   1   2   3
	 *     0:  10  20  30  40
	 *     1:  20  10  20  30
	 *     2:  30  20  10  20
	 *     3:  40  30  20  10
	 *
	 *   0 --- 1 --- 2 --- 3
	 *
	 * NUMA-3	0-3		N/A		N/A		0-3
	 *  groups:	{0-2},{1-3}					{1-3},{0-2}
	 *
	 * NUMA-2	0-2		0-3		0-3		1-3
	 *  groups:	{0-1},{1-3}	{0-2},{2-3}	{1-3},{0-1}	{2-3},{0-2}
	 *
	 * NUMA-1	0-1		0-2		1-3		2-3
	 *  groups:	{0},{1}		{1},{2},{0}	{2},{3},{1}	{3},{2}
	 *
	 * NUMA-0	0		1		2		3
	 *
	 * The NUMA-2 groups for nodes 0 and 3 are obviously buggered, as the
	 * group span isn't a subset of the domain span.
	 */
	WARN_ONCE(numa_distance > 2, "Shortest NUMA path spans too many nodes\n");

	sched_domain_debug(sd, cpu);

	rq_attach_root(rq, rd);
	tmp = rq->sd;
	rcu_assign_pointer(rq->sd, sd);
	dirty_sched_domain_sysctl(cpu);
	destroy_sched_domains(tmp);

	update_top_cache_domain(cpu);
}

struct s_data {
	struct sched_domain * __percpu *sd;
	struct root_domain	*rd;
};

enum s_alloc {
	sa_rootdomain,
	sa_sd,
	sa_sd_storage,
	sa_none,
};

/*
 * Return the canonical balance CPU for this group, this is the first CPU
 * of this group that's also in the balance mask.
 *
 * The balance mask are all those CPUs that could actually end up at this
 * group. See build_balance_mask().
 *
 * Also see should_we_balance().
 */
int group_balance_cpu(struct sched_group *sg)
{
	return cpumask_first(group_balance_mask(sg));
}


/*
 * NUMA topology (first read the regular topology blurb below)
 *
 * Given a node-distance table, for example:
 *
 *   node   0   1   2   3
 *     0:  10  20  30  20
 *     1:  20  10  20  30
 *     2:  30  20  10  20
 *     3:  20  30  20  10
 *
 * which represents a 4 node ring topology like:
 *
 *   0 ----- 1
 *   |       |
 *   |       |
 *   |       |
 *   3 ----- 2
 *
 * We want to construct domains and groups to represent this. The way we go
 * about doing this is to build the domains on 'hops'. For each NUMA level we
 * construct the mask of all nodes reachable in @level hops.
 *
 * For the above NUMA topology that gives 3 levels:
 *
 * NUMA-2	0-3		0-3		0-3		0-3
 *  groups:	{0-1,3},{1-3}	{0-2},{0,2-3}	{1-3},{0-1,3}	{0,2-3},{0-2}
 *
 * NUMA-1	0-1,3		0-2		1-3		0,2-3
 *  groups:	{0},{1},{3}	{0},{1},{2}	{1},{2},{3}	{0},{2},{3}
 *
 * NUMA-0	0		1		2		3
 *
 *
 * As can be seen; things don't nicely line up as with the regular topology.
 * When we iterate a domain in child domain chunks some nodes can be
 * represented multiple times -- hence the "overlap" naming for this part of
 * the topology.
 *
 * In order to minimize this overlap, we only build enough groups to cover the
 * domain. For instance Node-0 NUMA-2 would only get groups: 0-1,3 and 1-3.
 *
 * Because:
 *
 *  - the first group of each domain is its child domain; this
 *    gets us the first 0-1,3
 *  - the only uncovered node is 2, who's child domain is 1-3.
 *
 * However, because of the overlap, computing a unique CPU for each group is
 * more complicated. Consider for instance the groups of NODE-1 NUMA-2, both
 * groups include the CPUs of Node-0, while those CPUs would not in fact ever
 * end up at those groups (they would end up in group: 0-1,3).
 *
 * To correct this we have to introduce the group balance mask. This mask
 * will contain those CPUs in the group that can reach this group given the
 * (child) domain tree.
 *
 * With this we can once again compute balance_cpu and sched_group_capacity
 * relations.
 *
 * XXX include words on how balance_cpu is unique and therefore can be
 * used for sched_group_capacity links.
 *
 *
 * Another 'interesting' topology is:
 *
 *   node   0   1   2   3
 *     0:  10  20  20  30
 *     1:  20  10  20  20
 *     2:  20  20  10  20
 *     3:  30  20  20  10
 *
 * Which looks a little like:
 *
 *   0 ----- 1
 *   |     / |
 *   |   /   |
 *   | /     |
 *   2 ----- 3
 *
 * This topology is asymmetric, nodes 1,2 are fully connected, but nodes 0,3
 * are not.
 *
 * This leads to a few particularly weird cases where the sched_domain's are
 * not of the same number for each CPU. Consider:
 *
 * NUMA-2	0-3						0-3
 *  groups:	{0-2},{1-3}					{1-3},{0-2}
 *
 * NUMA-1	0-2		0-3		0-3		1-3
 *
 * NUMA-0	0		1		2		3
 *
 */


/*
 * Build the balance mask; it contains only those CPUs that can arrive at this
 * group and should be considered to continue balancing.
 *
 * We do this during the group creation pass, therefore the group information
 * isn't complete yet, however since each group represents a (child) domain we
 * can fully construct this using the sched_domain bits (which are already
 * complete).
 */
static void
build_balance_mask(struct sched_domain *sd, struct sched_group *sg, struct cpumask *mask)
{
	const struct cpumask *sg_span = sched_group_span(sg);
	struct sd_data *sdd = sd->private;
	struct sched_domain *sibling;
	int i;

	cpumask_clear(mask);

	for_each_cpu(i, sg_span) {
		sibling = *per_cpu_ptr(sdd->sd, i);

		/*
		 * Can happen in the asymmetric case, where these siblings are
		 * unused. The mask will not be empty because those CPUs that
		 * do have the top domain _should_ span the domain.
		 */
		if (!sibling->child)
			continue;

		/* If we would not end up here, we can't continue from here */
		if (!cpumask_equal(sg_span, sched_domain_span(sibling->child)))
			continue;

		cpumask_set_cpu(i, mask);
	}

	/* We must not have empty masks here */
	WARN_ON_ONCE(cpumask_empty(mask));
}

/*
 * XXX: This creates per-node group entries; since the load-balancer will
 * immediately access remote memory to construct this group's load-balance
 * statistics having the groups node local is of dubious benefit.
 */
static struct sched_group *
build_group_from_child_sched_domain(struct sched_domain *sd, int cpu)
{
	struct sched_group *sg;
	struct cpumask *sg_span;

	sg = kzalloc_node(sizeof(struct sched_group) + cpumask_size(),
			GFP_KERNEL, cpu_to_node(cpu));

	if (!sg)
		return NULL;

	sg_span = sched_group_span(sg);
	if (sd->child)
		cpumask_copy(sg_span, sched_domain_span(sd->child));
	else
		cpumask_copy(sg_span, sched_domain_span(sd));

	atomic_inc(&sg->ref);
	return sg;
}

static void init_overlap_sched_group(struct sched_domain *sd,
				     struct sched_group *sg)
{
	struct cpumask *mask = sched_domains_tmpmask2;
	struct sd_data *sdd = sd->private;
	struct cpumask *sg_span;
	int cpu;

	build_balance_mask(sd, sg, mask);
	cpu = cpumask_first_and(sched_group_span(sg), mask);

	sg->sgc = *per_cpu_ptr(sdd->sgc, cpu);
	if (atomic_inc_return(&sg->sgc->ref) == 1)
		cpumask_copy(group_balance_mask(sg), mask);
	else
		WARN_ON_ONCE(!cpumask_equal(group_balance_mask(sg), mask));

	/*
	 * Initialize sgc->capacity such that even if we mess up the
	 * domains and no possible iteration will get us here, we won't
	 * die on a /0 trap.
	 */
	sg_span = sched_group_span(sg);
	sg->sgc->capacity = SCHED_CAPACITY_SCALE * cpumask_weight(sg_span);
	sg->sgc->min_capacity = SCHED_CAPACITY_SCALE;
	sg->sgc->max_capacity = SCHED_CAPACITY_SCALE;
}

static int
build_overlap_sched_groups(struct sched_domain *sd, int cpu)
{
	struct sched_group *first = NULL, *last = NULL, *sg;
	const struct cpumask *span = sched_domain_span(sd);
	struct cpumask *covered = sched_domains_tmpmask;
	struct sd_data *sdd = sd->private;
	struct sched_domain *sibling;
	int i;

	cpumask_clear(covered);

	for_each_cpu_wrap(i, span, cpu) {
		struct cpumask *sg_span;

		if (cpumask_test_cpu(i, covered))
			continue;

		sibling = *per_cpu_ptr(sdd->sd, i);

		/*
		 * Asymmetric node setups can result in situations where the
		 * domain tree is of unequal depth, make sure to skip domains
		 * that already cover the entire range.
		 *
		 * In that case build_sched_domains() will have terminated the
		 * iteration early and our sibling sd spans will be empty.
		 * Domains should always include the CPU they're built on, so
		 * check that.
		 */
		if (!cpumask_test_cpu(i, sched_domain_span(sibling)))
			continue;

		sg = build_group_from_child_sched_domain(sibling, cpu);
		if (!sg)
			goto fail;

		sg_span = sched_group_span(sg);
		cpumask_or(covered, covered, sg_span);

		init_overlap_sched_group(sd, sg);

		if (!first)
			first = sg;
		if (last)
			last->next = sg;
		last = sg;
		last->next = first;
	}
	sd->groups = first;

	return 0;

fail:
	free_sched_groups(first, 0);

	return -ENOMEM;
}


/*
 * Package topology (also see the load-balance blurb in fair.c)
 *
 * The scheduler builds a tree structure to represent a number of important
 * topology features. By default (default_topology[]) these include:
 *
 *  - Simultaneous multithreading (SMT)
 *  - Multi-Core Cache (MC)
 *  - Package (DIE)
 *
 * Where the last one more or less denotes everything up to a NUMA node.
 *
 * The tree consists of 3 primary data structures:
 *
 *	sched_domain -> sched_group -> sched_group_capacity
 *	    ^ ^             ^ ^
 *          `-'             `-'
 *
 * The sched_domains are per-CPU and have a two way link (parent & child) and
 * denote the ever growing mask of CPUs belonging to that level of topology.
 *
 * Each sched_domain has a circular (double) linked list of sched_group's, each
 * denoting the domains of the level below (or individual CPUs in case of the
 * first domain level). The sched_group linked by a sched_domain includes the
 * CPU of that sched_domain [*].
 *
 * Take for instance a 2 threaded, 2 core, 2 cache cluster part:
 *
 * CPU   0   1   2   3   4   5   6   7
 *
 * DIE  [                             ]
 * MC   [             ] [             ]
 * SMT  [     ] [     ] [     ] [     ]
 *
 *  - or -
 *
 * DIE  0-7 0-7 0-7 0-7 0-7 0-7 0-7 0-7
 * MC	0-3 0-3 0-3 0-3 4-7 4-7 4-7 4-7
 * SMT  0-1 0-1 2-3 2-3 4-5 4-5 6-7 6-7
 *
 * CPU   0   1   2   3   4   5   6   7
 *
 * One way to think about it is: sched_domain moves you up and down among these
 * topology levels, while sched_group moves you sideways through it, at child
 * domain granularity.
 *
 * sched_group_capacity ensures each unique sched_group has shared storage.
 *
 * There are two related construction problems, both require a CPU that
 * uniquely identify each group (for a given domain):
 *
 *  - The first is the balance_cpu (see should_we_balance() and the
 *    load-balance blub in fair.c); for each group we only want 1 CPU to
 *    continue balancing at a higher domain.
 *
 *  - The second is the sched_group_capacity; we want all identical groups
 *    to share a single sched_group_capacity.
 *
 * Since these topologies are exclusive by construction. That is, its
 * impossible for an SMT thread to belong to multiple cores, and cores to
 * be part of multiple caches. There is a very clear and unique location
 * for each CPU in the hierarchy.
 *
 * Therefore computing a unique CPU for each group is trivial (the iteration
 * mask is redundant and set all 1s; all CPUs in a group will end up at _that_
 * group), we can simply pick the first CPU in each group.
 *
 *
 * [*] in other words, the first group of each domain is its child domain.
 */

static struct sched_group *get_group(int cpu, struct sd_data *sdd)
{
	struct sched_domain *sd = *per_cpu_ptr(sdd->sd, cpu);
	struct sched_domain *child = sd->child;
	struct sched_group *sg;
	bool already_visited;

	if (child)
		cpu = cpumask_first(sched_domain_span(child));

	sg = *per_cpu_ptr(sdd->sg, cpu);
	sg->sgc = *per_cpu_ptr(sdd->sgc, cpu);

	/* Increase refcounts for claim_allocations: */
	already_visited = atomic_inc_return(&sg->ref) > 1;
	/* sgc visits should follow a similar trend as sg */
	WARN_ON(already_visited != (atomic_inc_return(&sg->sgc->ref) > 1));

	/* If we have already visited that group, it's already initialized. */
	if (already_visited)
		return sg;

	if (child) {
		cpumask_copy(sched_group_span(sg), sched_domain_span(child));
		cpumask_copy(group_balance_mask(sg), sched_group_span(sg));
	} else {
		cpumask_set_cpu(cpu, sched_group_span(sg));
		cpumask_set_cpu(cpu, group_balance_mask(sg));
	}

	sg->sgc->capacity = SCHED_CAPACITY_SCALE * cpumask_weight(sched_group_span(sg));
	sg->sgc->min_capacity = SCHED_CAPACITY_SCALE;
	sg->sgc->max_capacity = SCHED_CAPACITY_SCALE;

	return sg;
}

/*
 * build_sched_groups will build a circular linked list of the groups
 * covered by the given span, will set each group's ->cpumask correctly,
 * and will initialize their ->sgc.
 *
 * Assumes the sched_domain tree is fully constructed
 */
static int
build_sched_groups(struct sched_domain *sd, int cpu)
{
	struct sched_group *first = NULL, *last = NULL;
	struct sd_data *sdd = sd->private;
	const struct cpumask *span = sched_domain_span(sd);
	struct cpumask *covered;
	int i;

	lockdep_assert_held(&sched_domains_mutex);
	covered = sched_domains_tmpmask;

	cpumask_clear(covered);

	for_each_cpu_wrap(i, span, cpu) {
		struct sched_group *sg;

		if (cpumask_test_cpu(i, covered))
			continue;

		sg = get_group(i, sdd);

		cpumask_or(covered, covered, sched_group_span(sg));

		if (!first)
			first = sg;
		if (last)
			last->next = sg;
		last = sg;
	}
	last->next = first;
	sd->groups = first;

	return 0;
}

/*
 * Initialize sched groups cpu_capacity.
 *
 * cpu_capacity indicates the capacity of sched group, which is used while
 * distributing the load between different sched groups in a sched domain.
 * Typically cpu_capacity for all the groups in a sched domain will be same
 * unless there are asymmetries in the topology. If there are asymmetries,
 * group having more cpu_capacity will pickup more load compared to the
 * group having less cpu_capacity.
 */
static void init_sched_groups_capacity(int cpu, struct sched_domain *sd)
{
	struct sched_group *sg = sd->groups;

	WARN_ON(!sg);

	do {
		int cpu, max_cpu = -1;

		sg->group_weight = cpumask_weight(sched_group_span(sg));

		if (!(sd->flags & SD_ASYM_PACKING))
			goto next;

		for_each_cpu(cpu, sched_group_span(sg)) {
			if (max_cpu < 0)
				max_cpu = cpu;
			else if (sched_asym_prefer(cpu, max_cpu))
				max_cpu = cpu;
		}
		sg->asym_prefer_cpu = max_cpu;

next:
		sg = sg->next;
	} while (sg != sd->groups);

	if (cpu != group_balance_cpu(sg))
		return;

	update_group_capacity(sd, cpu);
}

/*
 * Initializers for schedule domains
 * Non-inlined to reduce accumulated stack pressure in build_sched_domains()
 */

static int default_relax_domain_level = -1;
int sched_domain_level_max;

static int __init setup_relax_domain_level(char *str)
{
	if (kstrtoint(str, 0, &default_relax_domain_level))
		pr_warn("Unable to set relax_domain_level\n");

	return 1;
}
__setup("relax_domain_level=", setup_relax_domain_level);

static void set_domain_attribute(struct sched_domain *sd,
				 struct sched_domain_attr *attr)
{
	int request;

	if (!attr || attr->relax_domain_level < 0) {
		if (default_relax_domain_level < 0)
			return;
		request = default_relax_domain_level;
	} else
		request = attr->relax_domain_level;

	if (sd->level > request) {
		/* Turn off idle balance on this domain: */
		sd->flags &= ~(SD_BALANCE_WAKE|SD_BALANCE_NEWIDLE);
	}
}

static void __sdt_free(const struct cpumask *cpu_map);
static int __sdt_alloc(const struct cpumask *cpu_map);

static void __free_domain_allocs(struct s_data *d, enum s_alloc what,
				 const struct cpumask *cpu_map)
{
	switch (what) {
	case sa_rootdomain:
		if (!atomic_read(&d->rd->refcount))
			free_rootdomain(&d->rd->rcu);
		fallthrough;
	case sa_sd:
		free_percpu(d->sd);
		fallthrough;
	case sa_sd_storage:
		__sdt_free(cpu_map);
		fallthrough;
	case sa_none:
		break;
	}
}

static enum s_alloc
__visit_domain_allocation_hell(struct s_data *d, const struct cpumask *cpu_map)
{
	memset(d, 0, sizeof(*d));

	if (__sdt_alloc(cpu_map))
		return sa_sd_storage;
	d->sd = alloc_percpu(struct sched_domain *);
	if (!d->sd)
		return sa_sd_storage;
	d->rd = alloc_rootdomain();
	if (!d->rd)
		return sa_sd;

	return sa_rootdomain;
}

/*
 * NULL the sd_data elements we've used to build the sched_domain and
 * sched_group structure so that the subsequent __free_domain_allocs()
 * will not free the data we're using.
 */
static void claim_allocations(int cpu, struct sched_domain *sd)
{
	struct sd_data *sdd = sd->private;

	WARN_ON_ONCE(*per_cpu_ptr(sdd->sd, cpu) != sd);
	*per_cpu_ptr(sdd->sd, cpu) = NULL;

	if (atomic_read(&(*per_cpu_ptr(sdd->sds, cpu))->ref))
		*per_cpu_ptr(sdd->sds, cpu) = NULL;

	if (atomic_read(&(*per_cpu_ptr(sdd->sg, cpu))->ref))
		*per_cpu_ptr(sdd->sg, cpu) = NULL;

	if (atomic_read(&(*per_cpu_ptr(sdd->sgc, cpu))->ref))
		*per_cpu_ptr(sdd->sgc, cpu) = NULL;
}

#ifdef CONFIG_NUMA
enum numa_topology_type sched_numa_topology_type;

static int			sched_domains_numa_levels;
static int			sched_domains_curr_level;

int				sched_max_numa_distance;
static int			*sched_domains_numa_distance;
static struct cpumask		***sched_domains_numa_masks;
int __read_mostly		node_reclaim_distance = RECLAIM_DISTANCE;
#endif

/*
 * SD_flags allowed in topology descriptions.
 *
 * These flags are purely descriptive of the topology and do not prescribe
 * behaviour. Behaviour is artificial and mapped in the below sd_init()
 * function:
 *
 *   SD_SHARE_CPUCAPACITY   - describes SMT topologies
 *   SD_SHARE_PKG_RESOURCES - describes shared caches
 *   SD_NUMA                - describes NUMA topologies
 *
 * Odd one out, which beside describing the topology has a quirk also
 * prescribes the desired behaviour that goes along with it:
 *
 *   SD_ASYM_PACKING        - describes SMT quirks
 */
#define TOPOLOGY_SD_FLAGS		\
	(SD_SHARE_CPUCAPACITY	|	\
	 SD_SHARE_PKG_RESOURCES |	\
	 SD_NUMA		|	\
	 SD_ASYM_PACKING)

static struct sched_domain *
sd_init(struct sched_domain_topology_level *tl,
	const struct cpumask *cpu_map,
	struct sched_domain *child, int dflags, int cpu)
{
	struct sd_data *sdd = &tl->data;
	struct sched_domain *sd = *per_cpu_ptr(sdd->sd, cpu);
	int sd_id, sd_weight, sd_flags = 0;

#ifdef CONFIG_NUMA
	/*
	 * Ugly hack to pass state to sd_numa_mask()...
	 */
	sched_domains_curr_level = tl->numa_level;
#endif

	sd_weight = cpumask_weight(tl->mask(cpu));

	if (tl->sd_flags)
		sd_flags = (*tl->sd_flags)();
	if (WARN_ONCE(sd_flags & ~TOPOLOGY_SD_FLAGS,
			"wrong sd_flags in topology description\n"))
		sd_flags &= TOPOLOGY_SD_FLAGS;

	/* Apply detected topology flags */
	sd_flags |= dflags;

	*sd = (struct sched_domain){
		.min_interval		= sd_weight,
		.max_interval		= 2*sd_weight,
		.busy_factor		= 16,
		.imbalance_pct		= 117,

		.cache_nice_tries	= 0,

		.flags			= 1*SD_BALANCE_NEWIDLE
					| 1*SD_BALANCE_EXEC
					| 1*SD_BALANCE_FORK
					| 0*SD_BALANCE_WAKE
					| 1*SD_WAKE_AFFINE
					| 0*SD_SHARE_CPUCAPACITY
					| 0*SD_SHARE_PKG_RESOURCES
					| 0*SD_SERIALIZE
					| 1*SD_PREFER_SIBLING
					| 0*SD_NUMA
					| sd_flags
					,

		.last_balance		= jiffies,
		.balance_interval	= sd_weight,
		.max_newidle_lb_cost	= 0,
		.next_decay_max_lb_cost	= jiffies,
		.child			= child,
#ifdef CONFIG_SCHED_DEBUG
		.name			= tl->name,
#endif
	};

	cpumask_and(sched_domain_span(sd), cpu_map, tl->mask(cpu));
	sd_id = cpumask_first(sched_domain_span(sd));

	/*
	 * Convert topological properties into behaviour.
	 */

	/* Don't attempt to spread across CPUs of different capacities. */
	if ((sd->flags & SD_ASYM_CPUCAPACITY) && sd->child)
		sd->child->flags &= ~SD_PREFER_SIBLING;

	if (sd->flags & SD_SHARE_CPUCAPACITY) {
		sd->imbalance_pct = 110;

	} else if (sd->flags & SD_SHARE_PKG_RESOURCES) {
		sd->imbalance_pct = 117;
		sd->cache_nice_tries = 1;

#ifdef CONFIG_NUMA
	} else if (sd->flags & SD_NUMA) {
		sd->cache_nice_tries = 2;

		sd->flags &= ~SD_PREFER_SIBLING;
		sd->flags |= SD_SERIALIZE;
		if (sched_domains_numa_distance[tl->numa_level] > node_reclaim_distance) {
			sd->flags &= ~(SD_BALANCE_EXEC |
				       SD_BALANCE_FORK |
				       SD_WAKE_AFFINE);
		}

#endif
	} else {
		sd->cache_nice_tries = 1;
	}

	/*
	 * For all levels sharing cache; connect a sched_domain_shared
	 * instance.
	 */
	if (sd->flags & SD_SHARE_PKG_RESOURCES) {
		sd->shared = *per_cpu_ptr(sdd->sds, sd_id);
		atomic_inc(&sd->shared->ref);
		atomic_set(&sd->shared->nr_busy_cpus, sd_weight);
	}

	sd->private = sdd;

	return sd;
}

/*
 * Topology list, bottom-up.
 */
static struct sched_domain_topology_level default_topology[] = {
#ifdef CONFIG_SCHED_SMT
	{ cpu_smt_mask, cpu_smt_flags, SD_INIT_NAME(SMT) },
#endif
#ifdef CONFIG_SCHED_MC
	{ cpu_coregroup_mask, cpu_core_flags, SD_INIT_NAME(MC) },
#endif
	{ cpu_cpu_mask, SD_INIT_NAME(DIE) },
	{ NULL, },
};

static struct sched_domain_topology_level *sched_domain_topology =
	default_topology;

#define for_each_sd_topology(tl)			\
	for (tl = sched_domain_topology; tl->mask; tl++)

void set_sched_topology(struct sched_domain_topology_level *tl)
{
	if (WARN_ON_ONCE(sched_smp_initialized))
		return;

	sched_domain_topology = tl;
}

#ifdef CONFIG_NUMA

static const struct cpumask *sd_numa_mask(int cpu)
{
	return sched_domains_numa_masks[sched_domains_curr_level][cpu_to_node(cpu)];
}

static void sched_numa_warn(const char *str)
{
	static int done = false;
	int i,j;

	if (done)
		return;

	done = true;

	printk(KERN_WARNING "ERROR: %s\n\n", str);

	for (i = 0; i < nr_node_ids; i++) {
		printk(KERN_WARNING "  ");
		for (j = 0; j < nr_node_ids; j++)
			printk(KERN_CONT "%02d ", node_distance(i,j));
		printk(KERN_CONT "\n");
	}
	printk(KERN_WARNING "\n");
}

bool find_numa_distance(int distance)
{
	int i;

	if (distance == node_distance(0, 0))
		return true;

	for (i = 0; i < sched_domains_numa_levels; i++) {
		if (sched_domains_numa_distance[i] == distance)
			return true;
	}

	return false;
}

/*
 * A system can have three types of NUMA topology:
 * NUMA_DIRECT: all nodes are directly connected, or not a NUMA system
 * NUMA_GLUELESS_MESH: some nodes reachable through intermediary nodes
 * NUMA_BACKPLANE: nodes can reach other nodes through a backplane
 *
 * The difference between a glueless mesh topology and a backplane
 * topology lies in whether communication between not directly
 * connected nodes goes through intermediary nodes (where programs
 * could run), or through backplane controllers. This affects
 * placement of programs.
 *
 * The type of topology can be discerned with the following tests:
 * - If the maximum distance between any nodes is 1 hop, the system
 *   is directly connected.
 * - If for two nodes A and B, located N > 1 hops away from each other,
 *   there is an intermediary node C, which is < N hops away from both
 *   nodes A and B, the system is a glueless mesh.
 */
static void init_numa_topology_type(void)
{
	int a, b, c, n;

	n = sched_max_numa_distance;

	if (sched_domains_numa_levels <= 2) {
		sched_numa_topology_type = NUMA_DIRECT;
		return;
	}

	for_each_online_node(a) {
		for_each_online_node(b) {
			/* Find two nodes furthest removed from each other. */
			if (node_distance(a, b) < n)
				continue;

			/* Is there an intermediary node between a and b? */
			for_each_online_node(c) {
				if (node_distance(a, c) < n &&
				    node_distance(b, c) < n) {
					sched_numa_topology_type =
							NUMA_GLUELESS_MESH;
					return;
				}
			}

			sched_numa_topology_type = NUMA_BACKPLANE;
			return;
		}
	}
}

void sched_init_numa(void)
{
	int next_distance, curr_distance = node_distance(0, 0);
	struct sched_domain_topology_level *tl;
	int level = 0;
	int i, j, k;

	sched_domains_numa_distance = kzalloc(sizeof(int) * (nr_node_ids + 1), GFP_KERNEL);
	if (!sched_domains_numa_distance)
		return;

	/* Includes NUMA identity node at level 0. */
	sched_domains_numa_distance[level++] = curr_distance;
	sched_domains_numa_levels = level;

	/*
	 * O(nr_nodes^2) deduplicating selection sort -- in order to find the
	 * unique distances in the node_distance() table.
	 *
	 * Assumes node_distance(0,j) includes all distances in
	 * node_distance(i,j) in order to avoid cubic time.
	 */
	next_distance = curr_distance;
	for (i = 0; i < nr_node_ids; i++) {
		for (j = 0; j < nr_node_ids; j++) {
			for (k = 0; k < nr_node_ids; k++) {
				int distance = node_distance(i, k);

				if (distance > curr_distance &&
				    (distance < next_distance ||
				     next_distance == curr_distance))
					next_distance = distance;

				/*
				 * While not a strong assumption it would be nice to know
				 * about cases where if node A is connected to B, B is not
				 * equally connected to A.
				 */
				if (sched_debug() && node_distance(k, i) != distance)
					sched_numa_warn("Node-distance not symmetric");

				if (sched_debug() && i && !find_numa_distance(distance))
					sched_numa_warn("Node-0 not representative");
			}
			if (next_distance != curr_distance) {
				sched_domains_numa_distance[level++] = next_distance;
				sched_domains_numa_levels = level;
				curr_distance = next_distance;
			} else break;
		}

		/*
		 * In case of sched_debug() we verify the above assumption.
		 */
		if (!sched_debug())
			break;
	}

	/*
	 * 'level' contains the number of unique distances
	 *
	 * The sched_domains_numa_distance[] array includes the actual distance
	 * numbers.
	 */

	/*
	 * Here, we should temporarily reset sched_domains_numa_levels to 0.
	 * If it fails to allocate memory for array sched_domains_numa_masks[][],
	 * the array will contain less then 'level' members. This could be
	 * dangerous when we use it to iterate array sched_domains_numa_masks[][]
	 * in other functions.
	 *
	 * We reset it to 'level' at the end of this function.
	 */
	sched_domains_numa_levels = 0;

	sched_domains_numa_masks = kzalloc(sizeof(void *) * level, GFP_KERNEL);
	if (!sched_domains_numa_masks)
		return;

	/*
	 * Now for each level, construct a mask per node which contains all
	 * CPUs of nodes that are that many hops away from us.
	 */
	for (i = 0; i < level; i++) {
		sched_domains_numa_masks[i] =
			kzalloc(nr_node_ids * sizeof(void *), GFP_KERNEL);
		if (!sched_domains_numa_masks[i])
			return;

		for (j = 0; j < nr_node_ids; j++) {
			struct cpumask *mask = kzalloc(cpumask_size(), GFP_KERNEL);
			if (!mask)
				return;

			sched_domains_numa_masks[i][j] = mask;

			for_each_node(k) {
				if (node_distance(j, k) > sched_domains_numa_distance[i])
					continue;

				cpumask_or(mask, mask, cpumask_of_node(k));
			}
		}
	}

	/* Compute default topology size */
	for (i = 0; sched_domain_topology[i].mask; i++);

	tl = kzalloc((i + level + 1) *
			sizeof(struct sched_domain_topology_level), GFP_KERNEL);
	if (!tl)
		return;

	/*
	 * Copy the default topology bits..
	 */
	for (i = 0; sched_domain_topology[i].mask; i++)
		tl[i] = sched_domain_topology[i];

	/*
	 * Add the NUMA identity distance, aka single NODE.
	 */
	tl[i++] = (struct sched_domain_topology_level){
		.mask = sd_numa_mask,
		.numa_level = 0,
		SD_INIT_NAME(NODE)
	};

	/*
	 * .. and append 'j' levels of NUMA goodness.
	 */
	for (j = 1; j < level; i++, j++) {
		tl[i] = (struct sched_domain_topology_level){
			.mask = sd_numa_mask,
			.sd_flags = cpu_numa_flags,
			.flags = SDTL_OVERLAP,
			.numa_level = j,
			SD_INIT_NAME(NUMA)
		};
	}

	sched_domain_topology = tl;

	sched_domains_numa_levels = level;
	sched_max_numa_distance = sched_domains_numa_distance[level - 1];

	init_numa_topology_type();
}

void sched_domains_numa_masks_set(unsigned int cpu)
{
	int node = cpu_to_node(cpu);
	int i, j;

	for (i = 0; i < sched_domains_numa_levels; i++) {
		for (j = 0; j < nr_node_ids; j++) {
			if (node_distance(j, node) <= sched_domains_numa_distance[i])
				cpumask_set_cpu(cpu, sched_domains_numa_masks[i][j]);
		}
	}
}

void sched_domains_numa_masks_clear(unsigned int cpu)
{
	int i, j;

	for (i = 0; i < sched_domains_numa_levels; i++) {
		for (j = 0; j < nr_node_ids; j++)
			cpumask_clear_cpu(cpu, sched_domains_numa_masks[i][j]);
	}
}

/*
 * sched_numa_find_closest() - given the NUMA topology, find the cpu
 *                             closest to @cpu from @cpumask.
 * cpumask: cpumask to find a cpu from
 * cpu: cpu to be close to
 *
 * returns: cpu, or nr_cpu_ids when nothing found.
 */
int sched_numa_find_closest(const struct cpumask *cpus, int cpu)
{
	int i, j = cpu_to_node(cpu);

	for (i = 0; i < sched_domains_numa_levels; i++) {
		cpu = cpumask_any_and(cpus, sched_domains_numa_masks[i][j]);
		if (cpu < nr_cpu_ids)
			return cpu;
	}
	return nr_cpu_ids;
}

#endif /* CONFIG_NUMA */

static int __sdt_alloc(const struct cpumask *cpu_map)
{
	struct sched_domain_topology_level *tl;
	int j;

	for_each_sd_topology(tl) {
		struct sd_data *sdd = &tl->data;

		sdd->sd = alloc_percpu(struct sched_domain *);
		if (!sdd->sd)
			return -ENOMEM;

		sdd->sds = alloc_percpu(struct sched_domain_shared *);
		if (!sdd->sds)
			return -ENOMEM;

		sdd->sg = alloc_percpu(struct sched_group *);
		if (!sdd->sg)
			return -ENOMEM;

		sdd->sgc = alloc_percpu(struct sched_group_capacity *);
		if (!sdd->sgc)
			return -ENOMEM;

		for_each_cpu(j, cpu_map) {
			struct sched_domain *sd;
			struct sched_domain_shared *sds;
			struct sched_group *sg;
			struct sched_group_capacity *sgc;

			sd = kzalloc_node(sizeof(struct sched_domain) + cpumask_size(),
					GFP_KERNEL, cpu_to_node(j));
			if (!sd)
				return -ENOMEM;

			*per_cpu_ptr(sdd->sd, j) = sd;

			sds = kzalloc_node(sizeof(struct sched_domain_shared),
					GFP_KERNEL, cpu_to_node(j));
			if (!sds)
				return -ENOMEM;

			*per_cpu_ptr(sdd->sds, j) = sds;

			sg = kzalloc_node(sizeof(struct sched_group) + cpumask_size(),
					GFP_KERNEL, cpu_to_node(j));
			if (!sg)
				return -ENOMEM;

			sg->next = sg;

			*per_cpu_ptr(sdd->sg, j) = sg;

			sgc = kzalloc_node(sizeof(struct sched_group_capacity) + cpumask_size(),
					GFP_KERNEL, cpu_to_node(j));
			if (!sgc)
				return -ENOMEM;

#ifdef CONFIG_SCHED_DEBUG
			sgc->id = j;
#endif

			*per_cpu_ptr(sdd->sgc, j) = sgc;
		}
	}

	return 0;
}

static void __sdt_free(const struct cpumask *cpu_map)
{
	struct sched_domain_topology_level *tl;
	int j;

	for_each_sd_topology(tl) {
		struct sd_data *sdd = &tl->data;

		for_each_cpu(j, cpu_map) {
			struct sched_domain *sd;

			if (sdd->sd) {
				sd = *per_cpu_ptr(sdd->sd, j);
				if (sd && (sd->flags & SD_OVERLAP))
					free_sched_groups(sd->groups, 0);
				kfree(*per_cpu_ptr(sdd->sd, j));
			}

			if (sdd->sds)
				kfree(*per_cpu_ptr(sdd->sds, j));
			if (sdd->sg)
				kfree(*per_cpu_ptr(sdd->sg, j));
			if (sdd->sgc)
				kfree(*per_cpu_ptr(sdd->sgc, j));
		}
		free_percpu(sdd->sd);
		sdd->sd = NULL;
		free_percpu(sdd->sds);
		sdd->sds = NULL;
		free_percpu(sdd->sg);
		sdd->sg = NULL;
		free_percpu(sdd->sgc);
		sdd->sgc = NULL;
	}
}

static struct sched_domain *build_sched_domain(struct sched_domain_topology_level *tl,
		const struct cpumask *cpu_map, struct sched_domain_attr *attr,
		struct sched_domain *child, int dflags, int cpu)
{
	struct sched_domain *sd = sd_init(tl, cpu_map, child, dflags, cpu);

	if (child) {
		sd->level = child->level + 1;
		sched_domain_level_max = max(sched_domain_level_max, sd->level);
		child->parent = sd;

		if (!cpumask_subset(sched_domain_span(child),
				    sched_domain_span(sd))) {
			pr_err("BUG: arch topology borken\n");
#ifdef CONFIG_SCHED_DEBUG
			pr_err("     the %s domain not a subset of the %s domain\n",
					child->name, sd->name);
#endif
			/* Fixup, ensure @sd has at least @child CPUs. */
			cpumask_or(sched_domain_span(sd),
				   sched_domain_span(sd),
				   sched_domain_span(child));
		}

	}
	set_domain_attribute(sd, attr);

	return sd;
}

/*
 * Ensure topology masks are sane, i.e. there are no conflicts (overlaps) for
 * any two given CPUs at this (non-NUMA) topology level.
 */
static bool topology_span_sane(struct sched_domain_topology_level *tl,
			      const struct cpumask *cpu_map, int cpu)
{
	int i;

	/* NUMA levels are allowed to overlap */
	if (tl->flags & SDTL_OVERLAP)
		return true;

	/*
	 * Non-NUMA levels cannot partially overlap - they must be either
	 * completely equal or completely disjoint. Otherwise we can end up
	 * breaking the sched_group lists - i.e. a later get_group() pass
	 * breaks the linking done for an earlier span.
	 */
	for_each_cpu(i, cpu_map) {
		if (i == cpu)
			continue;
		/*
		 * We should 'and' all those masks with 'cpu_map' to exactly
		 * match the topology we're about to build, but that can only
		 * remove CPUs, which only lessens our ability to detect
		 * overlaps
		 */
		if (!cpumask_equal(tl->mask(cpu), tl->mask(i)) &&
		    cpumask_intersects(tl->mask(cpu), tl->mask(i)))
			return false;
	}

	return true;
}

/*
 * Find the sched_domain_topology_level where all CPU capacities are visible
 * for all CPUs.
 */
static struct sched_domain_topology_level
*asym_cpu_capacity_level(const struct cpumask *cpu_map)
{
	int i, j, asym_level = 0;
	bool asym = false;
	struct sched_domain_topology_level *tl, *asym_tl = NULL;
	unsigned long cap;

	/* Is there any asymmetry? */
	cap = arch_scale_cpu_capacity(cpumask_first(cpu_map));

	for_each_cpu(i, cpu_map) {
		if (arch_scale_cpu_capacity(i) != cap) {
			asym = true;
			break;
		}
	}

	if (!asym)
		return NULL;

	/*
	 * Examine topology from all CPU's point of views to detect the lowest
	 * sched_domain_topology_level where a highest capacity CPU is visible
	 * to everyone.
	 */
	for_each_cpu(i, cpu_map) {
		unsigned long max_capacity = arch_scale_cpu_capacity(i);
		int tl_id = 0;

		for_each_sd_topology(tl) {
			if (tl_id < asym_level)
				goto next_level;

			for_each_cpu_and(j, tl->mask(i), cpu_map) {
				unsigned long capacity;

				capacity = arch_scale_cpu_capacity(j);

				if (capacity <= max_capacity)
					continue;

				max_capacity = capacity;
				asym_level = tl_id;
				asym_tl = tl;
			}
next_level:
			tl_id++;
		}
	}

	return asym_tl;
}


/*
 * Build sched domains for a given set of CPUs and attach the sched domains
 * to the individual CPUs
 */
static int
build_sched_domains(const struct cpumask *cpu_map, struct sched_domain_attr *attr)
{
	enum s_alloc alloc_state = sa_none;
	struct sched_domain *sd;
	struct s_data d;
	struct rq *rq = NULL;
	int i, ret = -ENOMEM;
	struct sched_domain_topology_level *tl_asym;
	bool has_asym = false;

	if (WARN_ON(cpumask_empty(cpu_map)))
		goto error;

	alloc_state = __visit_domain_allocation_hell(&d, cpu_map);
	if (alloc_state != sa_rootdomain)
		goto error;

	tl_asym = asym_cpu_capacity_level(cpu_map);

	/* Set up domains for CPUs specified by the cpu_map: */
	for_each_cpu(i, cpu_map) {
		struct sched_domain_topology_level *tl;
		int dflags = 0;

		sd = NULL;
		for_each_sd_topology(tl) {
			if (tl == tl_asym) {
				dflags |= SD_ASYM_CPUCAPACITY;
				has_asym = true;
			}

			if (WARN_ON(!topology_span_sane(tl, cpu_map, i)))
				goto error;

			sd = build_sched_domain(tl, cpu_map, attr, sd, dflags, i);

			if (tl == sched_domain_topology)
				*per_cpu_ptr(d.sd, i) = sd;
			if (tl->flags & SDTL_OVERLAP)
				sd->flags |= SD_OVERLAP;
			if (cpumask_equal(cpu_map, sched_domain_span(sd)))
				break;
		}
	}

	/* Build the groups for the domains */
	for_each_cpu(i, cpu_map) {
		for (sd = *per_cpu_ptr(d.sd, i); sd; sd = sd->parent) {
			sd->span_weight = cpumask_weight(sched_domain_span(sd));
			if (sd->flags & SD_OVERLAP) {
				if (build_overlap_sched_groups(sd, i))
					goto error;
			} else {
				if (build_sched_groups(sd, i))
					goto error;
			}
		}
	}

	/* Calculate CPU capacity for physical packages and nodes */
	for (i = nr_cpumask_bits-1; i >= 0; i--) {
		if (!cpumask_test_cpu(i, cpu_map))
			continue;

		for (sd = *per_cpu_ptr(d.sd, i); sd; sd = sd->parent) {
			claim_allocations(i, sd);
			init_sched_groups_capacity(i, sd);
		}
	}

	/* Attach the domains */
	rcu_read_lock();
	for_each_cpu(i, cpu_map) {
		rq = cpu_rq(i);
		sd = *per_cpu_ptr(d.sd, i);

		/* Use READ_ONCE()/WRITE_ONCE() to avoid load/store tearing: */
		if (rq->cpu_capacity_orig > READ_ONCE(d.rd->max_cpu_capacity))
			WRITE_ONCE(d.rd->max_cpu_capacity, rq->cpu_capacity_orig);

		cpu_attach_domain(sd, d.rd, i);
	}
	rcu_read_unlock();

	if (has_asym)
		static_branch_inc_cpuslocked(&sched_asym_cpucapacity);

	if (rq && sched_debug_enabled) {
		pr_info("root domain span: %*pbl (max cpu_capacity = %lu)\n",
			cpumask_pr_args(cpu_map), rq->rd->max_cpu_capacity);
	}

	ret = 0;
error:
	__free_domain_allocs(&d, alloc_state, cpu_map);

	return ret;
}

/* Current sched domains: */
static cpumask_var_t			*doms_cur;

/* Number of sched domains in 'doms_cur': */
static int				ndoms_cur;

/* Attribues of custom domains in 'doms_cur' */
static struct sched_domain_attr		*dattr_cur;

/*
 * Special case: If a kmalloc() of a doms_cur partition (array of
 * cpumask) fails, then fallback to a single sched domain,
 * as determined by the single cpumask fallback_doms.
 */
static cpumask_var_t			fallback_doms;

/*
 * arch_update_cpu_topology lets virtualized architectures update the
 * CPU core maps. It is supposed to return 1 if the topology changed
 * or 0 if it stayed the same.
 */
int __weak arch_update_cpu_topology(void)
{
	return 0;
}

cpumask_var_t *alloc_sched_domains(unsigned int ndoms)
{
	int i;
	cpumask_var_t *doms;

	doms = kmalloc_array(ndoms, sizeof(*doms), GFP_KERNEL);
	if (!doms)
		return NULL;
	for (i = 0; i < ndoms; i++) {
		if (!alloc_cpumask_var(&doms[i], GFP_KERNEL)) {
			free_sched_domains(doms, i);
			return NULL;
		}
	}
	return doms;
}

void free_sched_domains(cpumask_var_t doms[], unsigned int ndoms)
{
	unsigned int i;
	for (i = 0; i < ndoms; i++)
		free_cpumask_var(doms[i]);
	kfree(doms);
}

/*
 * Set up scheduler domains and groups.  For now this just excludes isolated
 * CPUs, but could be used to exclude other special cases in the future.
 */
int sched_init_domains(const struct cpumask *cpu_map)
{
	int err;

	zalloc_cpumask_var(&sched_domains_tmpmask, GFP_KERNEL);
	zalloc_cpumask_var(&sched_domains_tmpmask2, GFP_KERNEL);
	zalloc_cpumask_var(&fallback_doms, GFP_KERNEL);

	arch_update_cpu_topology();
	ndoms_cur = 1;
	doms_cur = alloc_sched_domains(ndoms_cur);
	if (!doms_cur)
		doms_cur = &fallback_doms;
	cpumask_and(doms_cur[0], cpu_map, housekeeping_cpumask(HK_FLAG_DOMAIN));
	err = build_sched_domains(doms_cur[0], NULL);
	register_sched_domain_sysctl();

	return err;
}

/*
 * Detach sched domains from a group of CPUs specified in cpu_map
 * These CPUs will now be attached to the NULL domain
 */
static void detach_destroy_domains(const struct cpumask *cpu_map)
{
	unsigned int cpu = cpumask_any(cpu_map);
	int i;

	if (rcu_access_pointer(per_cpu(sd_asym_cpucapacity, cpu)))
		static_branch_dec_cpuslocked(&sched_asym_cpucapacity);

	rcu_read_lock();
	for_each_cpu(i, cpu_map)
		cpu_attach_domain(NULL, &def_root_domain, i);
	rcu_read_unlock();
}

/* handle null as "default" */
static int dattrs_equal(struct sched_domain_attr *cur, int idx_cur,
			struct sched_domain_attr *new, int idx_new)
{
	struct sched_domain_attr tmp;

	/* Fast path: */
	if (!new && !cur)
		return 1;

	tmp = SD_ATTR_INIT;

	return !memcmp(cur ? (cur + idx_cur) : &tmp,
			new ? (new + idx_new) : &tmp,
			sizeof(struct sched_domain_attr));
}

/*
 * Partition sched domains as specified by the 'ndoms_new'
 * cpumasks in the array doms_new[] of cpumasks. This compares
 * doms_new[] to the current sched domain partitioning, doms_cur[].
 * It destroys each deleted domain and builds each new domain.
 *
 * 'doms_new' is an array of cpumask_var_t's of length 'ndoms_new'.
 * The masks don't intersect (don't overlap.) We should setup one
 * sched domain for each mask. CPUs not in any of the cpumasks will
 * not be load balanced. If the same cpumask appears both in the
 * current 'doms_cur' domains and in the new 'doms_new', we can leave
 * it as it is.
 *
 * The passed in 'doms_new' should be allocated using
 * alloc_sched_domains.  This routine takes ownership of it and will
 * free_sched_domains it when done with it. If the caller failed the
 * alloc call, then it can pass in doms_new == NULL && ndoms_new == 1,
 * and partition_sched_domains() will fallback to the single partition
 * 'fallback_doms', it also forces the domains to be rebuilt.
 *
 * If doms_new == NULL it will be replaced with cpu_online_mask.
 * ndoms_new == 0 is a special case for destroying existing domains,
 * and it will not create the default domain.
 *
 * Call with hotplug lock and sched_domains_mutex held
 */
void partition_sched_domains_locked(int ndoms_new, cpumask_var_t doms_new[],
				    struct sched_domain_attr *dattr_new)
{
	bool __maybe_unused has_eas = false;
	int i, j, n;
	int new_topology;

	lockdep_assert_held(&sched_domains_mutex);

	/* Always unregister in case we don't destroy any domains: */
	unregister_sched_domain_sysctl();

	/* Let the architecture update CPU core mappings: */
	new_topology = arch_update_cpu_topology();

	if (!doms_new) {
		WARN_ON_ONCE(dattr_new);
		n = 0;
		doms_new = alloc_sched_domains(1);
		if (doms_new) {
			n = 1;
			cpumask_and(doms_new[0], cpu_active_mask,
				    housekeeping_cpumask(HK_FLAG_DOMAIN));
		}
	} else {
		n = ndoms_new;
	}

	/* Destroy deleted domains: */
	for (i = 0; i < ndoms_cur; i++) {
		for (j = 0; j < n && !new_topology; j++) {
			if (cpumask_equal(doms_cur[i], doms_new[j]) &&
			    dattrs_equal(dattr_cur, i, dattr_new, j)) {
				struct root_domain *rd;

				/*
				 * This domain won't be destroyed and as such
				 * its dl_bw->total_bw needs to be cleared.  It
				 * will be recomputed in function
				 * update_tasks_root_domain().
				 */
				rd = cpu_rq(cpumask_any(doms_cur[i]))->rd;
				dl_clear_root_domain(rd);
				goto match1;
			}
		}
		/* No match - a current sched domain not in new doms_new[] */
		detach_destroy_domains(doms_cur[i]);
match1:
		;
	}

	n = ndoms_cur;
	if (!doms_new) {
		n = 0;
		doms_new = &fallback_doms;
		cpumask_and(doms_new[0], cpu_active_mask,
			    housekeeping_cpumask(HK_FLAG_DOMAIN));
	}

	/* Build new domains: */
	for (i = 0; i < ndoms_new; i++) {
		for (j = 0; j < n && !new_topology; j++) {
			if (cpumask_equal(doms_new[i], doms_cur[j]) &&
			    dattrs_equal(dattr_new, i, dattr_cur, j))
				goto match2;
		}
		/* No match - add a new doms_new */
		build_sched_domains(doms_new[i], dattr_new ? dattr_new + i : NULL);
match2:
		;
	}

#if defined(CONFIG_ENERGY_MODEL) && defined(CONFIG_CPU_FREQ_GOV_SCHEDUTIL)
	/* Build perf. domains: */
	for (i = 0; i < ndoms_new; i++) {
		for (j = 0; j < n && !sched_energy_update; j++) {
			if (cpumask_equal(doms_new[i], doms_cur[j]) &&
			    cpu_rq(cpumask_first(doms_cur[j]))->rd->pd) {
				has_eas = true;
				goto match3;
			}
		}
		/* No match - add perf. domains for a new rd */
		has_eas |= build_perf_domains(doms_new[i]);
match3:
		;
	}
	sched_energy_set(has_eas);
#endif

	/* Remember the new sched domains: */
	if (doms_cur != &fallback_doms)
		free_sched_domains(doms_cur, ndoms_cur);

	kfree(dattr_cur);
	doms_cur = doms_new;
	dattr_cur = dattr_new;
	ndoms_cur = ndoms_new;

	register_sched_domain_sysctl();
}

/*
 * Call with hotplug lock held
 */
void partition_sched_domains(int ndoms_new, cpumask_var_t doms_new[],
			     struct sched_domain_attr *dattr_new)
{
	mutex_lock(&sched_domains_mutex);
	partition_sched_domains_locked(ndoms_new, doms_new, dattr_new);
	mutex_unlock(&sched_domains_mutex);
}<|MERGE_RESOLUTION|>--- conflicted
+++ resolved
@@ -327,11 +327,7 @@
  *    2. the SD_ASYM_CPUCAPACITY flag is set in the sched_domain hierarchy.
  *    3. no SMT is detected.
  *    4. the EM complexity is low enough to keep scheduling overheads low;
-<<<<<<< HEAD
-=======
- *    5. schedutil is driving the frequency of all CPUs of the rd;
- *    6. frequency invariance support is present;
->>>>>>> adb35e8d
+ *    5. frequency invariance support is present;
  *
  * The complexity of the Energy Model is defined as:
  *
