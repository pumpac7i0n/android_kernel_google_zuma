--- conflicted
+++ resolved
@@ -2868,13 +2868,9 @@
 }
 
 struct task_struct *cgroup_procs_write_start(char *buf, bool threadgroup,
-<<<<<<< HEAD
-					     bool *locked,
+					     bool *threadgroup_locked,
 					     struct cgroup *dst_cgrp)
 	__acquires(&cgroup_threadgroup_rwsem)
-=======
-					     bool *threadgroup_locked)
->>>>>>> dd20085f
 {
 	struct task_struct *tsk;
 	pid_t pid;
@@ -4997,11 +4993,7 @@
 	if (!dst_cgrp)
 		return -ENODEV;
 
-<<<<<<< HEAD
-	task = cgroup_procs_write_start(buf, threadgroup, &locked, dst_cgrp);
-=======
-	task = cgroup_procs_write_start(buf, threadgroup, &threadgroup_locked);
->>>>>>> dd20085f
+	task = cgroup_procs_write_start(buf, threadgroup, &threadgroup_locked, dst_cgrp);
 	ret = PTR_ERR_OR_ZERO(task);
 	if (ret)
 		goto out_unlock;
